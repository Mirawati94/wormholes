--- conflicted
+++ resolved
@@ -743,11 +743,7 @@
 
 		beneficiaryAddress := BeneficiaryAddress{
 			Address:      owner,
-<<<<<<< HEAD
-			RewardAmount: big.NewInt(1.1e+17),
-=======
 			RewardAmount: rewardAmount,
->>>>>>> 2d8335f9
 		}
 
 		beneficiaryList = append(beneficiaryList, &beneficiaryAddress)
