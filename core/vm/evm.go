--- conflicted
+++ resolved
@@ -1447,24 +1447,6 @@
 				"error", ErrInsufficientExchangerBalance, "blocknumber", evm.Context.BlockNumber.Uint64())
 			return nil, gas, ErrInsufficientExchangerBalance
 		}
-<<<<<<< HEAD
-=======
-	case 30:
-		log.Info("HandleNFT(), SendLivenessTx>>>>>>>>>>", "wormholes.Type", wormholes.Type,
-			"blocknumber", evm.Context.BlockNumber.Uint64())
-		if evm.Context.CanTransfer(evm.StateDB, caller.Address(), value) {
-			// Online transaction execution transfer
-			evm.Context.Transfer(evm.StateDB, caller.Address(), addr, value)
-			// Add the online address to the active Miners Pool after the online transaction executes the transfer
-			evm.Context.AddOrUpdateActiveMiner(evm.StateDB, caller.Address(), value, evm.Context.BlockNumber.Uint64())
-			log.Info("HandleNFT(), End|LivenessTx<<<<<<<<<<", "wormholes.Type", wormholes.Type,
-				"blocknumber", evm.Context.BlockNumber.Uint64())
-		} else {
-			log.Error("HandleNFT(), SendLivenessTx error", "wormholes.Type", wormholes.Type,
-				"error", ErrInsufficientBalance, "blocknumber", evm.Context.BlockNumber.Uint64())
-			return nil, gas, ErrInsufficientBalance
-		}
->>>>>>> c7741042
 	case 31:
 		//MinerConsign
 		log.Info("HandleNFT()", "MinerConsign.req", wormholes, "blocknumber", evm.Context.BlockNumber.Uint64())
