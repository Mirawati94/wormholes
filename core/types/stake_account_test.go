package types

import (
	"fmt"
	"math/big"
	"math/rand"
	"testing"
	"time"

	"github.com/ethereum/go-ethereum/common"
	"github.com/ethereum/go-ethereum/crypto"
)

func TestBeValidatorProbaBilitity(t *testing.T) {
	addrs := []common.Address{
		common.HexToAddress("0x9A1711a10e3d5baA4e0cE970dF6E33DC50EF0992"),
		common.HexToAddress("0x44d952db5dfB4CBb54443554F4bB9cbeBee2194c"),
		common.HexToAddress("0xEdfC22E9CfB4e24815C3a12e81bF10caB9cE4D26"),
		common.HexToAddress("0x085ABc35ed85d26C2795b64C6fFb89B68aB1c479"),
		common.HexToAddress("0xb31b41E5EF219fB0CC9935Ad914158cf8970DB44"),
	}
	rand.Seed(time.Now().UnixNano())
	var sl StakerList
	for i := int64(0); i < int64(len(addrs)); i++ {
		sl.AddStaker(addrs[i], big.NewInt(int64(100*(rand.Intn(122)))))
	}
	addrsToBigSlice := SortAddr(addrs)
	for _, bigIntSlice := range addrsToBigSlice {
		fmt.Println("bigIntSlice:", bigIntSlice, "addr==", common.BigToAddress(bigIntSlice).String())
	}
	fmt.Println("=========================")

	//randomValue, _ := new(big.Int).SetString("b31b41E5EF219fB0CC9935Ad914158cf8970DB44", 16)
	countMap := make(map[string]int, 12)
	fmt.Println("time.now==before", time.Now())

	for i := 0; i < 10000; i++ {
		randomValue := randomHash()
		res := sl.ValidatorByDistanceAndWeight(addrsToBigSlice, 2, randomValue)

		for _, addr := range res {
			countMap[addr.Hex()] += 1
		}
	}
	fmt.Println("time.now==after", time.Now())

	fmt.Println("final Total")
	for addr, count := range countMap {
		fmt.Println("addr:=", addr, "bigint", common.HexToAddress(addr).Hash().Big().String(), "==count:", count, "balance", sl.StakeBalance(common.HexToAddress(addr)))
	}
}

func TestAddStakerSortByAddrDescend(t *testing.T) {
	addrs := []common.Address{
		common.HexToAddress("0x085ABc35ed85d26C2795b64C6fFb89B68aB1c479"),
		common.HexToAddress("0xb31b41E5EF219fB0CC9935Ad914158cf8970DB44"),
		common.HexToAddress("0x44d952db5dfB4CBb54443554F4bB9cbeBee2194c"),
		common.HexToAddress("0x9A1711a10e3d5baA4e0cE970dF6E33DC50EF0992"),
		common.HexToAddress("0xEdfC22E9CfB4e24815C3a12e81bF10caB9cE4D26"),
	}
	var sl StakerList
	for i := int64(0); i < int64(len(addrs)); i++ {
		sl.AddStaker(addrs[i], big.NewInt(10000*(i+1)))
	}
	for i, staker := range sl.Stakers {
		fmt.Println("i", i, "addr", staker.Addr.Hex(), "balance", staker.Balance.String(), "bigInt", staker.Addr.Hash().Big().String())
	}
}

func TestValidatorByWeightAndDistance(t *testing.T) {
	addrs := []common.Address{
		common.HexToAddress("0x085ABc35ed85d26C2795b64C6fFb89B68aB1c479"),
		common.HexToAddress("0x44d952db5dfB4CBb54443554F4bB9cbeBee2194c"),
		common.HexToAddress("0x9A1711a10e3d5baA4e0cE970dF6E33DC50EF0992"),
		common.HexToAddress("0xb31b41E5EF219fB0CC9935Ad914158cf8970DB44"),
		common.HexToAddress("0xEdfC22E9CfB4e24815C3a12e81bF10caB9cE4D26"),
	}
	var sl StakerList
	for i := int64(0); i < int64(len(addrs)); i++ {
		s := NewStaker(addrs[i], big.NewInt(10000*(i+1)))
		sl.Stakers = append(sl.Stakers, s)
	}
	addrsToBigSlice := SortAddr(addrs)
	for _, bigIntSlice := range addrsToBigSlice {
		fmt.Println("bigIntSlice:", bigIntSlice, "addr==", common.BigToAddress(bigIntSlice).String())
	}
	fmt.Println("=========================")

	addrsToBigSlice = SortAddr(addrs)
	for _, bigIntSlice := range addrsToBigSlice {
		fmt.Println("bigIntSlice:", bigIntSlice, "addr==", common.BigToAddress(bigIntSlice).String())
	}
	randomValue := randomHash()
	res := sl.ValidatorByDistanceAndWeight(addrsToBigSlice, 5, randomValue)
	for _, addr := range res {
		fmt.Println("res", addr.String())
	}
}

<<<<<<< HEAD
func randomHash() common.Hash {
	rand.Seed(time.Now().Local().Unix())
	var hash common.Hash
	if n, err := rand.Read(hash[:]); n != common.HashLength || err != nil {
		panic(err)
	}
	return hash
}

=======
>>>>>>> ad1cb1ae
// Batch generation of private keys and related addresses
func TestBatchGenPriKeyAndAddr(t *testing.T) {
	for i := 0; i < 7; i++ {
		priKey, _ := crypto.GenerateKey()
		hexPriKey := common.Bytes2Hex(crypto.FromECDSA(priKey))
		addr := crypto.PubkeyToAddress(priKey.PublicKey)
		fmt.Println("i=", i, "hex=", hexPriKey, "addr=", addr.Hex())
	}
}

func TestGenerateSevenValidator(t *testing.T) {
	var addrs []common.Address

	for i := 0; i < 7; i++ {
		priKey, _ := crypto.GenerateKey()
		addr := crypto.PubkeyToAddress(priKey.PublicKey)
		addrs = append(addrs, addr)
	}

	var sl StakerList
	for i := int64(0); i < int64(len(addrs)); i++ {
		s := NewStaker(addrs[i], big.NewInt(10000*(i+1)))
		sl.Stakers = append(sl.Stakers, s)
	}
	addrsToBigSlice := SortAddr(addrs)
	for _, bigIntSlice := range addrsToBigSlice {
		fmt.Println("bigIntSlice:", bigIntSlice, "addr==", common.BigToAddress(bigIntSlice).String())
	}
	fmt.Println("=========================")

	addrsToBigSlice = SortAddr(addrs)
	for _, bigIntSlice := range addrsToBigSlice {
		fmt.Println("bigIntSlice:", bigIntSlice, "addr==", common.BigToAddress(bigIntSlice).String())
	}
	randomValue := randomHash()
	res := sl.ValidatorByDistanceAndWeight(addrsToBigSlice, 11, randomValue)
	for _, addr := range res {
		fmt.Println("res", addr.String())
	}
}

func TestPrintAddr(t *testing.T) {
	pri, _ := crypto.HexToECDSA("7b2546a5d4e658d079c6b2755c6d7495edd01a686fddae010830e9c93b23e398")
	addr := crypto.PubkeyToAddress(pri.PublicKey)
	fmt.Println("addr=", addr.Hex())
}

func BenchmarkValidatorByDistanceAndWeight(b *testing.B) {
	var addrs []common.Address
	for i := 0; i < 100; i++ {
		priKey, _ := crypto.GenerateKey()
		addr := crypto.PubkeyToAddress(priKey.PublicKey)
		addrs = append(addrs, addr)
	}

	var sl StakerList
	for i := int64(0); i < int64(len(addrs)); i++ {
		s := NewStaker(addrs[i], big.NewInt(10000*(i+1)))
		sl.Stakers = append(sl.Stakers, s)
	}

	b.StartTimer()
	addrsToBigSlice := SortAddr(addrs)
	for i := 0; i < b.N; i++ {
		randomValue := randomHash()
		_ = sl.ValidatorByDistanceAndWeight(addrsToBigSlice, 11, randomValue)
	}
	b.StopTimer()
}<|MERGE_RESOLUTION|>--- conflicted
+++ resolved
@@ -97,18 +97,6 @@
 	}
 }
 
-<<<<<<< HEAD
-func randomHash() common.Hash {
-	rand.Seed(time.Now().Local().Unix())
-	var hash common.Hash
-	if n, err := rand.Read(hash[:]); n != common.HashLength || err != nil {
-		panic(err)
-	}
-	return hash
-}
-
-=======
->>>>>>> ad1cb1ae
 // Batch generation of private keys and related addresses
 func TestBatchGenPriKeyAndAddr(t *testing.T) {
 	for i := 0; i < 7; i++ {
