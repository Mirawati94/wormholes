package types

import (
	"bytes"
	"fmt"
	"math/big"
	"math/rand"
	"testing"
	"time"

	"github.com/ethereum/go-ethereum/common"
	"github.com/ethereum/go-ethereum/crypto"
	"github.com/ethereum/go-ethereum/rlp"
)

func TestCalculateAddressRange(t *testing.T) {
	rand.Seed(time.Now().Unix())
	var validators []*Validator

	for i := 0; i < 10; i++ {
		validators = append(validators, NewValidator(RandomAddr(), big.NewInt(rand.Int63()), common.Address{}))
	}
	validatorList := NewValidatorList(validators)
	for _, vl := range validatorList.Validators {
		validatorList.CalculateAddressRange(vl.Addr, validatorList.StakeBalance(vl.Addr))
	}

	//---------------------------------------------//
	//for _, v := range validatorList.Validators {
	//	fmt.Println("address---", v.Addr, "|---weight", v.Weight)
	//}
}

func TestCalculateAddressRange2(t *testing.T) {
	var validators []*Validator

	stakeAmt := []*big.Int{
		big.NewInt(10),
		big.NewInt(10),
		big.NewInt(10),
		big.NewInt(10),
	}

	for i := 0; i < len(stakeAmt); i++ {
		validators = append(validators, NewValidator(RandomAddr(), stakeAmt[i], common.Address{}))
	}
	validatorList := NewValidatorList(validators)
	for _, vl := range validatorList.Validators {
		validatorList.CalculateAddressRange(vl.Addr, validatorList.StakeBalance(vl.Addr))
	}

	hash := randomHash()
	err, res := validatorList.CollectValidators(hash, 11)
	if err != nil {
		fmt.Println("error collect validators", err)
	}
	for i, v := range res {
		fmt.Println("i===", i, "v====", v, "balance=====", validatorList.StakeBalance(v))
	}
}

func TestCollectValidators(t *testing.T) {
	var count int
	for i := 0; i < 1000; i++ {
		validatorList := prepareFixedValidator()
		for _, vl := range validatorList.Validators {
			validatorList.CalculateAddressRange(vl.Addr, validatorList.StakeBalance(vl.Addr))
		}
		hash := randomHash()
		err, res := validatorList.CollectValidators(hash, 11)
		if err != nil {
			fmt.Println("error collect validators", err)
		}
		if len(res) == 11 {
			count++
		}
	}
	fmt.Println("------", count)
}

func TestStability(t *testing.T) {
	//cannot have random addresses
	validatorList := prepareFixedValidator()
	for _, vl := range validatorList.Validators {
		validatorList.CalculateAddressRange(vl.Addr, validatorList.StakeBalance(vl.Addr))
	}
	hash := common.HexToHash("0xba84ce252cfa4ac640ddbbec2e634d544cb4aacf1880b24126d9300b9a38534d")
	err, res := validatorList.CollectValidators(hash, 11)
	if err != nil {
		fmt.Println("error collect validators", err)
	}
	random11Amt := big.NewInt(0)
	for _, v := range res {
		random11Amt.Add(random11Amt, validatorList.StakeBalance(v))
	}
	fmt.Println("11StakeAmt====", random11Amt, "totalAmt", validatorList.TotalStakeBalance(), "hash", hash.Hex())
}

func prepareFixedValidator() *ValidatorList {
	var validators []*Validator
	stakeAmt := []*big.Int{
		big.NewInt(14),
		big.NewInt(14),
		big.NewInt(13),
		big.NewInt(14),
		big.NewInt(13),
		big.NewInt(12),
		big.NewInt(13),
		big.NewInt(13),
		big.NewInt(14),
		big.NewInt(12),
		big.NewInt(13),
		big.NewInt(13),
		big.NewInt(14),
		big.NewInt(15),
		big.NewInt(16),
		big.NewInt(17),

		//
		big.NewInt(17),
		big.NewInt(1),
		big.NewInt(1),
		big.NewInt(13),
		big.NewInt(13),
		big.NewInt(14),
	}

	addrs := []common.Address{
		common.HexToAddress("0x091DBBa95B26793515cc9aCB9bEb5124c479f27F"),
		common.HexToAddress("0x107837Ea83f8f06533DDd3fC39451Cd0AA8DA8BD"),
		common.HexToAddress("0x612DFa56DcA1F581Ed34b9c60Da86f1268Ab6349"),
		common.HexToAddress("0x84d84e6073A06B6e784241a9B13aA824AB455326"),
		common.HexToAddress("0x9e4d5C72569465270232ed7Af71981Ee82d08dBF"),
		common.HexToAddress("0xa270bBDFf450EbbC2d0413026De5545864a1b6d6"),
		common.HexToAddress("0x4110E56ED25e21267FBeEf79244f47ada4e2E963"),
		common.HexToAddress("0xdb33217fE3F74bD41c550B06B624E23ab7f55d05"),
		common.HexToAddress("0xE2FA892CC5CC268a0cC1d924EC907C796351C645"),
		common.HexToAddress("0x52EAE6D396E82358D703BEDeC2ab11E723127230"),
		common.HexToAddress("0x31534d5C7b1eabb73425c2361661b878F4322f9D"),
		common.HexToAddress("0xbbaE84E9879F908700c6ef5D15e928Abfb556a21"),
		common.HexToAddress("0x20cb28AE861c322A9A86b4F9e36Ad6977930fA05"),
		common.HexToAddress("0xFfAc4cd934f026dcAF0f9d9EEDDcD9af85D8943e"),
		common.HexToAddress("0xc067825f4B7a53Bb9f2Daf72fF22C8EE39736afF"),
		common.HexToAddress("0x7bf72621Dd7C4Fe4AF77632e3177c08F53fdAF09"),

		//
		common.HexToAddress("0xB6FD5851a8c1d9B1C22a210664Fbe7187C137582"),
		common.HexToAddress("0xa4E91908d98aC1b0F232B6873F0989cDE07c7C71"),
		common.HexToAddress("0x1778B78658dDb31a8F0b8ba80E8471225050c62d"),
		common.HexToAddress("0xC12703f9708eE5A5A704696Ea3Dcb0f1c784273a"),
		common.HexToAddress("0xb67Db7D7e97486b3f23369160363430c0e98dFC9"),
		common.HexToAddress("0x7d5412AeA1e796fC58b3A8Be12a2d853528007dC"),
	}

	for i := 0; i < len(addrs); i++ {
		validators = append(validators, NewValidator(addrs[i], stakeAmt[i], common.Address{}))
	}
	validatorList := NewValidatorList(validators)

	return validatorList
}

func RandomAddr() common.Address {
	priKey, _ := crypto.GenerateKey()
	return crypto.PubkeyToAddress(priKey.PublicKey)
}

func TestRandomValidatorV2(t *testing.T) {
	validatorList := prepareFixedValidator()
	for _, vl := range validatorList.Validators {
		validatorList.CalculateAddressRange(vl.Addr, validatorList.StakeBalance(vl.Addr))
	}
	// This hash will calculate less than 15 validators
	// Stable calculation of a validator
	hash := common.HexToHash("0xd95b0361af0635770474311d57c543c90c609b41d18fa0af95583872c3e2ad6f")
	vals := validatorList.RandomValidatorV2(15, hash)
	for i, val := range vals {
		fmt.Println("====i====", i, "====val====", val)
	}
}

func TestProbability(t *testing.T) {
	var count int
	vl := MockValidatorList()
	for i := 0; i < 1000; i++ {
		hash := randomHash()
		selectedValidators := vl.RandomValidatorV2(11, hash)

		// 1.The probability of an address appearing=========================start//
		//for _, v := range selectedValidators {
		//	if v == common.HexToAddress("0x53182359904a07925b3338260b3ee8CD7bAf1935") {
		//		count++
		//	}
		//}
		// The probability of an address appearing=========================end//

		//2. All the validators with 70,000 pledged amount are recorded in===============start//
		var specifiedValidator int
		for _, v := range selectedValidators {
			if vl.StakeBalance(v).Cmp(big.NewInt(800000)) < 0 {
				specifiedValidator++
			}
		}
		if specifiedValidator == 11 {
			count++
		}
		// All the validators with 70,000 pledged amount are recorded in===============end//
	}
	fmt.Println("====count===", count)
}

func MockValidatorList() *ValidatorList {
	var validators []*Validator
	stakeAmt := []*big.Int{
		big.NewInt(700000),
		big.NewInt(700000),
		big.NewInt(700000),
		big.NewInt(700000),
		big.NewInt(700000),
		big.NewInt(700000),
		big.NewInt(700000),
		big.NewInt(700000),
		big.NewInt(700000),
		big.NewInt(700001),
		big.NewInt(700001),
		big.NewInt(700001),
		big.NewInt(700001),
		big.NewInt(700001),
		big.NewInt(700001),
		big.NewInt(700001),

		big.NewInt(700000),
		big.NewInt(700000),
		big.NewInt(700000),
		big.NewInt(700000),
		big.NewInt(700000),
		big.NewInt(700000),
		big.NewInt(700000),
		big.NewInt(700000),
		big.NewInt(700000),
		big.NewInt(700000),
		big.NewInt(700000),
		big.NewInt(700000),
		big.NewInt(700000),
		big.NewInt(700000),
		big.NewInt(700000),
		big.NewInt(700000),
	}

	addrs := []common.Address{
		common.HexToAddress("0x091DBBa95B26793515cc9aCB9bEb5124c479f27F"),
		common.HexToAddress("0x107837Ea83f8f06533DDd3fC39451Cd0AA8DA8BD"),
		common.HexToAddress("0x612DFa56DcA1F581Ed34b9c60Da86f1268Ab6349"),
		common.HexToAddress("0x84d84e6073A06B6e784241a9B13aA824AB455326"),
		common.HexToAddress("0x9e4d5C72569465270232ed7Af71981Ee82d08dBF"),
		common.HexToAddress("0xa270bBDFf450EbbC2d0413026De5545864a1b6d6"),
		common.HexToAddress("0x4110E56ED25e21267FBeEf79244f47ada4e2E963"),
		common.HexToAddress("0xdb33217fE3F74bD41c550B06B624E23ab7f55d05"),
		common.HexToAddress("0xE2FA892CC5CC268a0cC1d924EC907C796351C645"),
		common.HexToAddress("0x52EAE6D396E82358D703BEDeC2ab11E723127230"),
		common.HexToAddress("0x31534d5C7b1eabb73425c2361661b878F4322f9D"),
		common.HexToAddress("0xbbaE84E9879F908700c6ef5D15e928Abfb556a21"),
		common.HexToAddress("0x20cb28AE861c322A9A86b4F9e36Ad6977930fA05"),
		common.HexToAddress("0xFfAc4cd934f026dcAF0f9d9EEDDcD9af85D8943e"),
		common.HexToAddress("0xc067825f4B7a53Bb9f2Daf72fF22C8EE39736afF"),
		common.HexToAddress("0x7bf72621Dd7C4Fe4AF77632e3177c08F53fdAF09"),

		//
		common.HexToAddress("0x53182359904a07925b3338260b3ee8CD7bAf1935"),
		common.HexToAddress("0xa01c49F5206DEB26cA7e8b6336E8D61F73b77ba8"),
		common.HexToAddress("0x007a585aC6607F550b6d60eCaEB88b88Ac479daD"),
		common.HexToAddress("0xEe7696c15fc6F3e72Db61867db46d95cC8C8A54F"),
		common.HexToAddress("0x4862713256F2D306029cA4e034292338aF1ef52f"),
		common.HexToAddress("0xc3a690d02FB7132378E7875a03E08Aff7b7Abb27"),
		common.HexToAddress("0xb107cCFd67fc281D9F00D1C41d168A948F0cC469"),
		common.HexToAddress("0x36B651f4CF1E7622783D6E534C667fEd02c559B9"),
		common.HexToAddress("0x7cb6bb45c1C379ADb1665826bcEDAB1c10FC520E"),
		common.HexToAddress("0xa8e9127D4F708aF1c8120dBdaEbb424A9dBb4245"),
		common.HexToAddress("0xA727FB70b907582Db1Ece0098b0784c5d6C128b3"),
		common.HexToAddress("0x8aaa8d0A8cB518b1979e4cF1b9E86607FbCFB9aF"),
		common.HexToAddress("0x84C2fE50aca4BeCF37ca8B240C6D71bA63FF3D93"),
		common.HexToAddress("0x5ff38AeFa2377e93190e05258302d9ffB18ADa0b"),
		common.HexToAddress("0xDc058854d613F2791064CE9Fa9E9Fb46CAE1D312"),
		common.HexToAddress("0x3a78bbE2Cd8863b9aC7A7e6c4906fCF64Ef2c484"),
	}

	for i := 0; i < len(addrs); i++ {
		validators = append(validators, NewValidator(addrs[i], stakeAmt[i], common.Address{}))
	}
	validatorList := NewValidatorList(validators)

	for _, vl := range validatorList.Validators {
		validatorList.CalculateAddressRange(vl.Addr, validatorList.StakeBalance(vl.Addr))
	}
	return validatorList
}

func TestRlpToHash(t *testing.T) {
	validator := NewValidator(RandomAddr(), big.NewInt(1000000), common.Address{})
	encValidator, _ := rlp.EncodeToBytes(validator)
	hash := common.BytesToHash(encValidator)
	t.Log("===hash===", hash.Hex())
}

func AddrList() []common.Address {
	addrs1 := []string{
		// self
		"0x091DBBa95B26793515cc9aCB9bEb5124c479f27F",
		"0x107837Ea83f8f06533DDd3fC39451Cd0AA8DA8BD",
		"0x612DFa56DcA1F581Ed34b9c60Da86f1268Ab6349",
		"0x84d84e6073A06B6e784241a9B13aA824AB455326",
		"0x9e4d5C72569465270232ed7Af71981Ee82d08dBF",
		"0xa270bBDFf450EbbC2d0413026De5545864a1b6d6",
		"0x4110E56ED25e21267FBeEf79244f47ada4e2E963",
		"0xdb33217fE3F74bD41c550B06B624E23ab7f55d05",
		"0xE2FA892CC5CC268a0cC1d924EC907C796351C645",
		"0x52EAE6D396E82358D703BEDeC2ab11E723127230",
		"0x31534d5C7b1eabb73425c2361661b878F4322f9D",
		"0xbbaE84E9879F908700c6ef5D15e928Abfb556a21",
		"0x20cb28AE861c322A9A86b4F9e36Ad6977930fA05",
		"0xFfAc4cd934f026dcAF0f9d9EEDDcD9af85D8943e",
		"0xc067825f4B7a53Bb9f2Daf72fF22C8EE39736afF",
		"0x7bf72621Dd7C4Fe4AF77632e3177c08F53fdAF09",

		// other
		"0xa9D7C42f60879c8Bf5002857D3f943D492A3a4eE",
		"0xf484c55531e0DE69a0dD14AcEE55A18363c0bB18",
		"0x7243552A90505D1e67D84106Ab13eB72DB8337E2",
		"0x412f52Ba4350139b7bf0469781Ac2AB0b5Aa8034",
		"0xEE34dEa224839aCd7d16AB0F160203a2c8DB6e9B",
		"0x37fF4076b8cA98f5ce00EcDB5841033A7D231142",
		"0xde31fb555169028FcD34CBf99927875E10b552f1",
		"0x785067Bf5Da2d72d0feE45b51e04f82F81527174",
		"0xF93A2E5c94a315272AAD31c6fB02052E121121e1",
		"0xF6a45b30DF36105048A22f550b63f84AB52fd6AA",
		"0x79B9E94d490151fdc797fCD7B174dc0561ec5740",
		"0x2f21d7D75ECD9ac488B44E6d4295A9d7BFCB44Ad",
		"0x1f63bDC4dF28799689119829334B5b584Cae3Fd6",
		"0xD50230828117B4801013065B890B597c8F563428",
		"0xEAa83d8bd0c0362430F7A09774512FE2D37e1Afb",
		"0xE56f92DE3789B53fc5198153f9b53fdc2Ee0a778",
		"0xdD1F8D80d758766A7D959D1c3348d808ff7C2102",
		"0xb249F79f1A752Caf3f5378a93671D2996A7fBFF7",
		"0x83BDd29e1Bddacd37295BC2033160BEc66F47c23",
		"0xb0584C9b370497788261dE542aCb33d4aAe6952f",
		"0x4448C92dfB560c6F4D2Df371CF12A4fF441a2fe4",
		"0xB53df3E6d295ADCC61C40820E9CaEf5653d4D044",
		"0x27009F63C4d01Bb5deEFecdf70B6D08bC8edA720",
		"0x41D7FDaF014A850D1AE8D14b76bF6A91445647b7",
		"0xd4989D676F893e0c9E585b288dc12c527a3F0f99",
		"0xfa0db344597DE0bDa9a3dfb65eD93C89ff2fb883",
		"0xa2d0E0fc679A8b86B9214bBb3F25FCd541f6a3BE",
		"0x97AC70B023Eb8D921E8F2CE58cdB321F857Cf8aF",
		"0xB476A63842f0479A68C2c276B32BA741f0AB4347",
		"0x887DB52dfB96C742Ca475EF8eA33969DAE5ea7Be",
		"0xC2BAc3E82f5f47156e0bb4b53cd5667EC5eD3488",
		"0x9329f2370b56DC82cBDe5f927e15Fe29a6b4CFa1",
		"0x8563c57aF7d7B38b8D1859030e23cf2eF7e8134A",
		"0x5A9e4B0D5Ed9358017f5789314FbBb47Cf74d6C6",
		"0xA002Fb8E7eBD8633124CE0ffcd63b2D435FF4429",
		"0xd0735120EE48Ef2c86C1200A48F9096d57A48f97",
		"0x1662b48A65c4883F2a6C1a758041929a81B5528a",
		"0xC3e2a3aB58fF8aF53761Ef99EE1fb69244dcC018",
	}

	var addrs2 []common.Address
	for _, addr := range addrs1 {
		addrs2 = append(addrs2, common.HexToAddress(addr))
	}
	return addrs2
}

func GetOtherMinerAddr() []common.Address {
	addr1 := []string{
		// other
		"0xa9D7C42f60879c8Bf5002857D3f943D492A3a4eE",
		"0xf484c55531e0DE69a0dD14AcEE55A18363c0bB18",
		"0x7243552A90505D1e67D84106Ab13eB72DB8337E2",
		"0x412f52Ba4350139b7bf0469781Ac2AB0b5Aa8034",
		"0xEE34dEa224839aCd7d16AB0F160203a2c8DB6e9B",
		"0x37fF4076b8cA98f5ce00EcDB5841033A7D231142",
		"0xde31fb555169028FcD34CBf99927875E10b552f1",
		"0x785067Bf5Da2d72d0feE45b51e04f82F81527174",
		"0xF93A2E5c94a315272AAD31c6fB02052E121121e1",
		"0xF6a45b30DF36105048A22f550b63f84AB52fd6AA",
		"0x79B9E94d490151fdc797fCD7B174dc0561ec5740",
		"0x2f21d7D75ECD9ac488B44E6d4295A9d7BFCB44Ad",
		"0x1f63bDC4dF28799689119829334B5b584Cae3Fd6",
		"0xD50230828117B4801013065B890B597c8F563428",
		"0xEAa83d8bd0c0362430F7A09774512FE2D37e1Afb",
		"0xE56f92DE3789B53fc5198153f9b53fdc2Ee0a778",
		"0xdD1F8D80d758766A7D959D1c3348d808ff7C2102",
		"0xb249F79f1A752Caf3f5378a93671D2996A7fBFF7",
		"0x83BDd29e1Bddacd37295BC2033160BEc66F47c23",
		"0xb0584C9b370497788261dE542aCb33d4aAe6952f",
		"0x4448C92dfB560c6F4D2Df371CF12A4fF441a2fe4",
		"0xB53df3E6d295ADCC61C40820E9CaEf5653d4D044",
		"0x27009F63C4d01Bb5deEFecdf70B6D08bC8edA720",
		"0x41D7FDaF014A850D1AE8D14b76bF6A91445647b7",
		"0xd4989D676F893e0c9E585b288dc12c527a3F0f99",
		"0xfa0db344597DE0bDa9a3dfb65eD93C89ff2fb883",
		"0xa2d0E0fc679A8b86B9214bBb3F25FCd541f6a3BE",
		"0x97AC70B023Eb8D921E8F2CE58cdB321F857Cf8aF",
		"0xB476A63842f0479A68C2c276B32BA741f0AB4347",
		"0x887DB52dfB96C742Ca475EF8eA33969DAE5ea7Be",
		"0xC2BAc3E82f5f47156e0bb4b53cd5667EC5eD3488",
		"0x9329f2370b56DC82cBDe5f927e15Fe29a6b4CFa1",
		"0x8563c57aF7d7B38b8D1859030e23cf2eF7e8134A",
		"0x5A9e4B0D5Ed9358017f5789314FbBb47Cf74d6C6",
		"0xA002Fb8E7eBD8633124CE0ffcd63b2D435FF4429",
		"0xd0735120EE48Ef2c86C1200A48F9096d57A48f97",
		"0x1662b48A65c4883F2a6C1a758041929a81B5528a",
		"0xC3e2a3aB58fF8aF53761Ef99EE1fb69244dcC018",
	}
	var addrs2 []common.Address
	for _, addr := range addr1 {
		addrs2 = append(addrs2, common.HexToAddress(addr))
	}
	return addrs2
}

func GetSelfAddr() []common.Address {
	addrs1 := []string{
		// self
		"0x8520dc57A2800e417696bdF93553E63bCF31e597",
		"0x107837Ea83f8f06533DDd3fC39451Cd0AA8DA8BD",
		"0x66f9e46b49EDDc40F0dA18D67C07ae755b3643CE",
		"0x84d84e6073A06B6e784241a9B13aA824AB455326",
		"0x96f2A9f08c92c174700A0bdb452EA737633382A0",
		"0xa270bBDFf450EbbC2d0413026De5545864a1b6d6",
		"0x3E6a45b12E2A4E25fb0176c7Aa1855459E8e862b",
		"0xdb33217fE3F74bD41c550B06B624E23ab7f55d05",
		"0x4d0A8127D3120684CC70eC12e6E8F44eE990b5aC",
		"0x52EAE6D396E82358D703BEDeC2ab11E723127230",
		"0x2DbdaCc91fd967E2A5C3F04D321752d99a7741C8",
		"0xbbaE84E9879F908700c6ef5D15e928Abfb556a21",
		"0x36c1550F16c43B5Dd85f1379E708d89DA9789d9b",
		"0xFfAc4cd934f026dcAF0f9d9EEDDcD9af85D8943e",
		"0xbad3F0edd751B3b8DeF4AaDDbcF5533eC93452C2",
		"0x7bf72621Dd7C4Fe4AF77632e3177c08F53fdAF09",
	}

	var addrs2 []common.Address
	for _, addr := range addrs1 {
		addrs2 = append(addrs2, common.HexToAddress(addr))
	}
	return addrs2
}

func TestValidatorAccordToDistance(t *testing.T) {
	addrs := AddrList()

	c := 140000
	c2 := 70000
	stakeAmt := []*big.Int{
		big.NewInt(int64(c)),
		big.NewInt(int64(c)),
		big.NewInt(int64(c)),
		big.NewInt(int64(c)),
		big.NewInt(int64(c)),
		big.NewInt(int64(c)),
		big.NewInt(int64(c)),
		big.NewInt(int64(c)),
		big.NewInt(int64(c)),
		big.NewInt(int64(c)),
		big.NewInt(int64(c)),
		big.NewInt(int64(c)),
		big.NewInt(int64(c)),
		big.NewInt(int64(c)),
		big.NewInt(int64(c)),
		big.NewInt(int64(c)),

		big.NewInt(int64(c2)),
		big.NewInt(int64(c2)),
		big.NewInt(int64(c2)),
		big.NewInt(int64(c2)),
		big.NewInt(int64(c2)),
		big.NewInt(int64(c2)),
		big.NewInt(int64(c2)),
		big.NewInt(int64(c2)),
		big.NewInt(int64(c2)),
		big.NewInt(int64(c2)),
		big.NewInt(int64(c2)),
		big.NewInt(int64(c2)),
		big.NewInt(int64(c2)),
		big.NewInt(int64(c2)),
		big.NewInt(int64(c2)),
		big.NewInt(int64(c2)),
		big.NewInt(int64(c2)),
		big.NewInt(int64(c2)),
		big.NewInt(int64(c2)),
		big.NewInt(int64(c2)),
		big.NewInt(int64(c2)),
		big.NewInt(int64(c2)),
		big.NewInt(int64(c2)),
		big.NewInt(int64(c2)),
		big.NewInt(int64(c2)),
		big.NewInt(int64(c2)),
		big.NewInt(int64(c2)),
		big.NewInt(int64(c2)),
		big.NewInt(int64(c2)),
		big.NewInt(int64(c2)),
		big.NewInt(int64(c2)),
		big.NewInt(int64(c2)),
		big.NewInt(int64(c2)),
		big.NewInt(int64(c2)),
		big.NewInt(int64(c2)),
		big.NewInt(int64(c2)),
		big.NewInt(int64(c2)),
		big.NewInt(int64(c2)),
	}

	var validators []*Validator
	for i := 0; i < len(addrs); i++ {
		validators = append(validators, NewValidator(addrs[i], stakeAmt[i], common.Address{}))
	}
	validatorList := NewValidatorList(validators)

	for _, vl := range validatorList.Validators {
		validatorList.CalculateAddressRange(vl.Addr, validatorList.StakeBalance(vl.Addr))
	}

	otherMiners := GetOtherMinerAddr()
	var count int
	for i := 0; i < 2; i++ {
		randomHash := randomHash()
		consensusValidator := validatorList.RandomValidatorV2(11, randomHash)
		rewardAddr := validatorList.ValidatorByDistance(ConvertToBigInt(consensusValidator), 6, randomHash)
		flg := false
		for i := 0; i < len(otherMiners); i++ {
			for _, v := range rewardAddr {
				if v.Hex() == otherMiners[i].Hex() {
					flg = true
					fmt.Println("===vvvvv===", v.Hex())
					break
				} else {
					flg = false
					continue
				}
			}
			if flg {
				count++
				break
			}
		}
	}
	fmt.Println("===reward  other addr count===", count, "time", time.Now().Unix())
}

func TestValidatorByDistance(t *testing.T) {
	randomHash := randomHash()

	addrs := AddrList()

	stakeAmt := []*big.Int{
		big.NewInt(80000),
		big.NewInt(80000),
		big.NewInt(80000),
		big.NewInt(80000),
		big.NewInt(80000),
		big.NewInt(80000),
		big.NewInt(80000),
		big.NewInt(80000),
		big.NewInt(80000),
		big.NewInt(80000),
		big.NewInt(80000),
		big.NewInt(80000),
		big.NewInt(80000),
		big.NewInt(80000),
		big.NewInt(80000),
		big.NewInt(80000),

		big.NewInt(72000),
		big.NewInt(72000),
		big.NewInt(72000),
		big.NewInt(72000),
		big.NewInt(72000),
		big.NewInt(72000),
		big.NewInt(72000),
		big.NewInt(72000),
		big.NewInt(72000),
		big.NewInt(72000),
		big.NewInt(72000),
		big.NewInt(72000),
		big.NewInt(72000),
		big.NewInt(72000),
		big.NewInt(72000),
		big.NewInt(72000),
		big.NewInt(72000),
		big.NewInt(72000),
		big.NewInt(72000),
		big.NewInt(72000),
		big.NewInt(72000),
		big.NewInt(72000),
		big.NewInt(72000),
		big.NewInt(72000),
		big.NewInt(72000),
		big.NewInt(72000),
		big.NewInt(72000),
		big.NewInt(72000),
		big.NewInt(72000),
		big.NewInt(72000),
		big.NewInt(72000),
		big.NewInt(72000),
		big.NewInt(72000),
		big.NewInt(72000),
		big.NewInt(72000),
		big.NewInt(72000),
		big.NewInt(72000),
		big.NewInt(72000),
	}

	var validators []*Validator
	for i := 0; i < len(addrs); i++ {
		validators = append(validators, NewValidator(addrs[i], stakeAmt[i], common.Address{}))
	}
	validatorList := NewValidatorList(validators)

	rewardAddr := validatorList.ValidatorByDistance(ConvertToBigInt(addrs), 6, randomHash)

	for _, v := range rewardAddr {
		fmt.Println("====rewardAddr====", v)
	}
}

func ConvertToBigInt(addrs []common.Address) (bigIntSlice []*big.Int) {
	for _, m := range addrs {
		bigIntSlice = append(bigIntSlice, m.Hash().Big())
	}
	return
}

func TestExsistSevenValidatorProbability(t *testing.T) {
	addrs := AddrList()

	c := 400000
	c2 := 70000
	stakeAmt := []*big.Int{
		big.NewInt(int64(c)),
		big.NewInt(int64(c)),
		big.NewInt(int64(c)),
		big.NewInt(int64(c)),
		big.NewInt(int64(c)),
		big.NewInt(int64(c)),
		big.NewInt(int64(c)),
		big.NewInt(int64(c)),
		big.NewInt(int64(c)),
		big.NewInt(int64(c)),
		big.NewInt(int64(c)),
		big.NewInt(int64(c)),
		big.NewInt(int64(c)),
		big.NewInt(int64(c)),
		big.NewInt(int64(c)),
		big.NewInt(int64(c)),

		big.NewInt(int64(c2)),
		big.NewInt(int64(c2)),
		big.NewInt(int64(c2)),
		big.NewInt(int64(c2)),
		big.NewInt(int64(c2)),
		big.NewInt(int64(c2)),
		big.NewInt(int64(c2)),
		big.NewInt(int64(c2)),
		big.NewInt(int64(c2)),
		big.NewInt(int64(c2)),
		big.NewInt(int64(c2)),
		big.NewInt(int64(c2)),
		big.NewInt(int64(c2)),
		big.NewInt(int64(c2)),
		big.NewInt(int64(c2)),
		big.NewInt(int64(c2)),
		big.NewInt(int64(c2)),
		big.NewInt(int64(c2)),
		big.NewInt(int64(c2)),
		big.NewInt(int64(c2)),
		big.NewInt(int64(c2)),
		big.NewInt(int64(c2)),
		big.NewInt(int64(c2)),
		big.NewInt(int64(c2)),
		big.NewInt(int64(c2)),
		big.NewInt(int64(c2)),
		big.NewInt(int64(c2)),
		big.NewInt(int64(c2)),
		big.NewInt(int64(c2)),
		big.NewInt(int64(c2)),
		big.NewInt(int64(c2)),
		big.NewInt(int64(c2)),
		big.NewInt(int64(c2)),
		big.NewInt(int64(c2)),
		big.NewInt(int64(c2)),
		big.NewInt(int64(c2)),
		big.NewInt(int64(c2)),
		big.NewInt(int64(c2)),
	}

	var validators []*Validator
	for i := 0; i < len(addrs); i++ {
		validators = append(validators, NewValidator(addrs[i], stakeAmt[i], common.Address{}))
	}
	validatorList := NewValidatorList(validators)

	for _, vl := range validatorList.Validators {
		validatorList.CalculateAddressRange(vl.Addr, validatorList.StakeBalance(vl.Addr))
	}

	selfAddrs := GetSelfAddr()
	var count int
	for i := 0; i < 20000; i++ {
		randomHash := randomHash()
		consensusValidator := validatorList.RandomValidatorV2(11, randomHash)

		var occurCount int

		for j := 0; j < len(selfAddrs); j++ {
			for _, v := range consensusValidator {
				if v.Hex() == selfAddrs[j].Hex() {
					occurCount++
					break
				}
			}
		}
		if occurCount >= 7 {
			count++
		}
	}
	fmt.Println("===Probability of occurrence===", count, "time", time.Now().Unix())
}

func TestOtherValidatorProbability(t *testing.T) {
	addrs := AddrList()

	c := 400000
	c2 := 70000
	stakeAmt := []*big.Int{
		big.NewInt(int64(c)),
		big.NewInt(int64(c)),
		big.NewInt(int64(c)),
		big.NewInt(int64(c)),
		big.NewInt(int64(c)),
		big.NewInt(int64(c)),
		big.NewInt(int64(c)),
		big.NewInt(int64(c)),
		big.NewInt(int64(c)),
		big.NewInt(int64(c)),
		big.NewInt(int64(c)),
		big.NewInt(int64(c)),
		big.NewInt(int64(c)),
		big.NewInt(int64(c)),
		big.NewInt(int64(c)),
		big.NewInt(int64(c)),

		big.NewInt(int64(c2)),
		big.NewInt(int64(c2)),
		big.NewInt(int64(c2)),
		big.NewInt(int64(c2)),
		big.NewInt(int64(c2)),
		big.NewInt(int64(c2)),
		big.NewInt(int64(c2)),
		big.NewInt(int64(c2)),
		big.NewInt(int64(c2)),
		big.NewInt(int64(c2)),
		big.NewInt(int64(c2)),
		big.NewInt(int64(c2)),
		big.NewInt(int64(c2)),
		big.NewInt(int64(c2)),
		big.NewInt(int64(c2)),
		big.NewInt(int64(c2)),
		big.NewInt(int64(c2)),
		big.NewInt(int64(c2)),
		big.NewInt(int64(c2)),
		big.NewInt(int64(c2)),
		big.NewInt(int64(c2)),
		big.NewInt(int64(c2)),
		big.NewInt(int64(c2)),
		big.NewInt(int64(c2)),
		big.NewInt(int64(c2)),
		big.NewInt(int64(c2)),
		big.NewInt(int64(c2)),
		big.NewInt(int64(c2)),
		big.NewInt(int64(c2)),
		big.NewInt(int64(c2)),
		big.NewInt(int64(c2)),
		big.NewInt(int64(c2)),
		big.NewInt(int64(c2)),
		big.NewInt(int64(c2)),
		big.NewInt(int64(c2)),
		big.NewInt(int64(c2)),
		big.NewInt(int64(c2)),
		big.NewInt(int64(c2)),
	}

	var validators []*Validator
	for i := 0; i < len(addrs); i++ {
		validators = append(validators, NewValidator(addrs[i], stakeAmt[i], common.Address{}))
	}
	validatorList := NewValidatorList(validators)

	for _, vl := range validatorList.Validators {
		validatorList.CalculateAddressRange(vl.Addr, validatorList.StakeBalance(vl.Addr))
	}

	otherAddrs := GetOtherMinerAddr()
	var count int
	for i := 0; i < 200; i++ {
		randomHash := randomHash()
		consensusValidator := validatorList.RandomValidatorV2(11, randomHash)

		var occurCount int

		for j := 0; j < len(otherAddrs); j++ {
			for _, v := range consensusValidator {
				if v.Hex() == otherAddrs[j].Hex() {
					occurCount++
					break
				}
			}
		}
		count += occurCount
	}
	fmt.Println("===Probability of occurrence===", float32(count)/20000, "time", time.Now().Unix())
}

func TestConsensus(t *testing.T) {
	c := 400000
	c2 := 70000
	stakeAmt := []*big.Int{
		big.NewInt(int64(c)),
		big.NewInt(int64(c)),
		big.NewInt(int64(c)),
		big.NewInt(int64(c)),
		big.NewInt(int64(c)),
		big.NewInt(int64(c)),
		big.NewInt(int64(c)),
		big.NewInt(int64(c)),
		big.NewInt(int64(c)),
		big.NewInt(int64(c)),
		big.NewInt(int64(c)),
		big.NewInt(int64(c)),
		big.NewInt(int64(c)),
		big.NewInt(int64(c)),
		big.NewInt(int64(c)),
		big.NewInt(int64(c)),

		big.NewInt(int64(c2)),
		big.NewInt(int64(c2)),
		big.NewInt(int64(c2)),
		big.NewInt(int64(c2)),
		big.NewInt(int64(c2)),
		big.NewInt(int64(c2)),
	}

	addrs := []common.Address{
		common.HexToAddress("0xFfAc4cd934f026dcAF0f9d9EEDDcD9af85D8943e"),
		common.HexToAddress("0xE2FA892CC5CC268a0cC1d924EC907C796351C645"),
		common.HexToAddress("0xdb33217fE3F74bD41c550B06B624E23ab7f55d05"),
		common.HexToAddress("0xc067825f4B7a53Bb9f2Daf72fF22C8EE39736afF"),
		common.HexToAddress("0xbbaE84E9879F908700c6ef5D15e928Abfb556a21"),
		common.HexToAddress("0xa270bBDFf450EbbC2d0413026De5545864a1b6d6"),
		common.HexToAddress("0x9e4d5C72569465270232ed7Af71981Ee82d08dBF"),
		common.HexToAddress("0x84d84e6073A06B6e784241a9B13aA824AB455326"),
		common.HexToAddress("0x7bf72621Dd7C4Fe4AF77632e3177c08F53fdAF09"),
		common.HexToAddress("0x612DFa56DcA1F581Ed34b9c60Da86f1268Ab6349"),
		common.HexToAddress("0x52EAE6D396E82358D703BEDeC2ab11E723127230"),
		common.HexToAddress("0x4110E56ED25e21267FBeEf79244f47ada4e2E963"),
		common.HexToAddress("0x31534d5C7b1eabb73425c2361661b878F4322f9D"),
		common.HexToAddress("0x20cb28AE861c322A9A86b4F9e36Ad6977930fA05"),
		common.HexToAddress("0x107837Ea83f8f06533DDd3fC39451Cd0AA8DA8BD"),
		common.HexToAddress("0x091DBBa95B26793515cc9aCB9bEb5124c479f27F"),

		//
		common.HexToAddress("0xAc17A48d782DE6985D471F6EEcB1023C08f0CB05"),
		common.HexToAddress("0xa337175D23bB0ee4f879e38B73973CDe829b9d29"),
		common.HexToAddress("0x9baeC4D975B0Dd5baa904200Ea11727eDD593be6"),
		common.HexToAddress("0x77c33e2951d2851D9D648161BEfAC8f4C60D1181"),
		common.HexToAddress("0x5a7f652BC51Fb99747fe2641A8CDd6CbFE51b201"),
		common.HexToAddress("0x2c2909db351764D92ecc313a0D8baF72735C5165"),
	}

	var validators []*Validator
	for i := 0; i < len(addrs); i++ {
		validators = append(validators, NewValidator(addrs[i], stakeAmt[i], common.Address{}))
	}
	validatorList := NewValidatorList(validators)

	for _, vl := range validatorList.Validators {
		validatorList.CalculateAddressRange(vl.Addr, validatorList.StakeBalance(vl.Addr))
	}

	var count1 int
	var count2 int
	var count3 int
	var count4 int
	var count5 int
	var count6 int
	for i := 0; i < 200; i++ {
		randomHash := randomHash()
		fmt.Println(randomHash)
		consensusValidator := validatorList.RandomValidatorV2(11, randomHash)
		for _, v := range consensusValidator {
			if v.Hex() == "0xAc17A48d782DE6985D471F6EEcB1023C08f0CB05" {
				count1++
			}
			if v.Hex() == "0xa337175D23bB0ee4f879e38B73973CDe829b9d29" {
				count2++
			}
			if v.Hex() == "0x9baeC4D975B0Dd5baa904200Ea11727eDD593be6" {
				count3++
			}
			if v.Hex() == "0x77c33e2951d2851D9D648161BEfAC8f4C60D1181" {
				count4++
			}
			if v.Hex() == "0x5a7f652BC51Fb99747fe2641A8CDd6CbFE51b201" {
				count5++
			}
			if v.Hex() == "0x2c2909db351764D92ecc313a0D8baF72735C5165" {
				count6++
			}
		}
	}
	fmt.Print("=====v====", count1, count2, count3, count4, count5, count6)
}

func TestMockData(t *testing.T) {
	c1 := 5000000
	c2 := 140000
	c3 := 70000
	var stakeAmt []*big.Int
	for i := 0; i < 8; i++ {
		stakeAmt = append(stakeAmt, big.NewInt(int64(c1)))
	}

	for i := 0; i < 8; i++ {
		stakeAmt = append(stakeAmt, big.NewInt(int64(c2)))
	}

	for i := 0; i < 131; i++ {
		stakeAmt = append(stakeAmt, big.NewInt(int64(c3)))
	}

	addrs := []common.Address{
		common.HexToAddress("0x8520dc57A2800e417696bdF93553E63bCF31e597"),
		common.HexToAddress("0x66f9e46b49EDDc40F0dA18D67C07ae755b3643CE"),
		common.HexToAddress("0x96f2A9f08c92c174700A0bdb452EA737633382A0"),
		common.HexToAddress("0x3E6a45b12E2A4E25fb0176c7Aa1855459E8e862b"),
		common.HexToAddress("0x4d0A8127D3120684CC70eC12e6E8F44eE990b5aC"),
		common.HexToAddress("0x2DbdaCc91fd967E2A5C3F04D321752d99a7741C8"),
		common.HexToAddress("0x36c1550F16c43B5Dd85f1379E708d89DA9789d9b"),
		common.HexToAddress("0xbad3F0edd751B3b8DeF4AaDDbcF5533eC93452C2"),

		common.HexToAddress("0x107837Ea83f8f06533DDd3fC39451Cd0AA8DA8BD"),
		common.HexToAddress("0x84d84e6073A06B6e784241a9B13aA824AB455326"),
		common.HexToAddress("0xa270bBDFf450EbbC2d0413026De5545864a1b6d6"),
		common.HexToAddress("0xdb33217fE3F74bD41c550B06B624E23ab7f55d05"),
		common.HexToAddress("0x52EAE6D396E82358D703BEDeC2ab11E723127230"),
		common.HexToAddress("0xbbaE84E9879F908700c6ef5D15e928Abfb556a21"),
		common.HexToAddress("0xFfAc4cd934f026dcAF0f9d9EEDDcD9af85D8943e"),
		common.HexToAddress("0x7bf72621Dd7C4Fe4AF77632e3177c08F53fdAF09"),

		//

		common.HexToAddress("0xef2B17d61867e9504E8E7e6f18DE1f4c7EA62c9a"),
		common.HexToAddress("0x4854F8324009AFDC20C5f651D70fFA5eF6c036B8"),
		common.HexToAddress("0x93c70c1f04E0932630F197E7FecDD0BB51eC507c"),
		common.HexToAddress("0xfb3e3f2B6A57D1A01e9dD76b77d3579A2AD4A431"),
		common.HexToAddress("0xfa0db344597DE0bDa9a3dfb65eD93C89ff2fb883"),
		common.HexToAddress("0xF6a45b30DF36105048A22f550b63f84AB52fd6AA"),
		common.HexToAddress("0xf51525083022a1037CF7a18Fa580433d7d36f1a8"),
		common.HexToAddress("0xf408671688cfbDCCF74796Bba1DA03Ba0b19C8E5"),
		common.HexToAddress("0xeb998e3095Fd10999ff93856C6FA4243596b2A1C"),
		common.HexToAddress("0xeAFbC420F4c4E6a811d77BC5dBCF413fd48C4A22"),
		common.HexToAddress("0xEAa83d8bd0c0362430F7A09774512FE2D37e1Afb"),
		common.HexToAddress("0xEA0359b30CfD247fA1039336618A150c4A960205"),
		common.HexToAddress("0xE7509C40581aEEcC4e2A763776149A736DccF257"),
		common.HexToAddress("0xE56f92DE3789B53fc5198153f9b53fdc2Ee0a778"),
		common.HexToAddress("0xE375006eF60470cB2583444033Be7302b2A16f16"),
		common.HexToAddress("0xde31fb555169028FcD34CBf99927875E10b552f1"),
		common.HexToAddress("0xdD1F8D80d758766A7D959D1c3348d808ff7C2102"),
		common.HexToAddress("0xd88D58a309Fa42f3552A78EC17a1390B56AbB675"),
		common.HexToAddress("0xD50230828117B4801013065B890B597c8F563428"),
		common.HexToAddress("0xd4989D676F893e0c9E585b288dc12c527a3F0f99"),
		common.HexToAddress("0xd0735120EE48Ef2c86C1200A48F9096d57A48f97"),
		common.HexToAddress("0xcf76A03eC42bBd719D0f3d24bb39346b55BA4883"),
		common.HexToAddress("0xcf615F48877448292B48D209803b0E531d70CAAa"),
		common.HexToAddress("0xCeEA027DC415F859D4cAF6d876c58c84800f3b2b"),
		common.HexToAddress("0xc5c7Efe59bd13D9Ee1583C799CfFb5F4d0183c5c"),
		common.HexToAddress("0xC3e2a3aB58fF8aF53761Ef99EE1fb69244dcC018"),
		common.HexToAddress("0xC2BAc3E82f5f47156e0bb4b53cd5667EC5eD3488"),
		common.HexToAddress("0xC1FCB96582203B5E57C552b07C8142bde16aAB10"),
		common.HexToAddress("0xC0Fe83dd51372AdB41e86caCF6C2daEdF8642d0c"),
		common.HexToAddress("0xBa655cf6890E4FaD0Ea17CaF150D4d8c3518383b"),
		common.HexToAddress("0xB9f6da86b3aF1e75a168158cDF033bAAc21F227c"),
		common.HexToAddress("0xb760d060dd94604693250Ed957CDD30329D11BDc"),
		common.HexToAddress("0xB53df3E6d295ADCC61C40820E9CaEf5653d4D044"),
		common.HexToAddress("0xB476A63842f0479A68C2c276B32BA741f0AB4347"),
		common.HexToAddress("0xb4289dbd91D061900394937AA3EABAbF7bAf443b"),
		common.HexToAddress("0xb249F79f1A752Caf3f5378a93671D2996A7fBFF7"),
		common.HexToAddress("0xb13cDCaC9A005Cc7B8360C981e9d7d645b73e8be"),
		common.HexToAddress("0xb0584C9b370497788261dE542aCb33d4aAe6952f"),
		common.HexToAddress("0xaD65E213e361EA2d0591F762565334f300199035"),
		common.HexToAddress("0xAAb0620588c411d4d5E17238b912b8A34C220D72"),
		common.HexToAddress("0xa9D7C42f60879c8Bf5002857D3f943D492A3a4eE"),
		common.HexToAddress("0xA9199f935f922CDbe759101c8f1509d1E95bf7Eb"),
		common.HexToAddress("0xa8270d82827440A13DB2086d96eCaBACC1f2e047"),
		common.HexToAddress("0xA6ea760Ad0C57954A4E93cf8d3873e4786141EeD"),
		common.HexToAddress("0xa5DaC53e972b35911Eb46ce0e0573aE7d911c206"),
		common.HexToAddress("0xA36a61046DD92aF5544348A48bF9Ab0cF29979D7"),
		common.HexToAddress("0xa2d0E0fc679A8b86B9214bBb3F25FCd541f6a3BE"),
		common.HexToAddress("0xA19c58Cd85125B8D659a7047DA709957E4063B84"),
		common.HexToAddress("0xA002Fb8E7eBD8633124CE0ffcd63b2D435FF4429"),
		common.HexToAddress("0x9eA566069E5984807dd69F8Fb1aE848f7a41c283"),
		common.HexToAddress("0x9E9D8EF8cb9141ba9d33aa9eB83F355db27A3b75"),
		common.HexToAddress("0x9E17B9A2a577d41f6D21dc79cD5396C10A66Eef1"),
		common.HexToAddress("0x984800d6469b4F72A7b344f4E1A71EaB79d22362"),
		common.HexToAddress("0x97AC70B023Eb8D921E8F2CE58cdB321F857Cf8aF"),
		common.HexToAddress("0x9329f2370b56DC82cBDe5f927e15Fe29a6b4CFa1"),
		common.HexToAddress("0x91E7A9740AE36d01ab04f6aCEb9De570C2f67C89"),
		common.HexToAddress("0x91559e92bEb6637864Cf44AB24D658814f0b75D5"),
		common.HexToAddress("0x8cE2Ea28977ce112b27eD3954Ea9C90b75623159"),
		common.HexToAddress("0x8b13Ba3418B1E692eFDFdf6e83BAe2E91dEa9755"),
		common.HexToAddress("0x887DB52dfB96C742Ca475EF8eA33969DAE5ea7Be"),
		common.HexToAddress("0x87eACE22c89b12D4B05fdE2c61142673efD931A0"),
		common.HexToAddress("0x869ccE356aD7421F20961D215a713041e03F886d"),
		common.HexToAddress("0x8563c57aF7d7B38b8D1859030e23cf2eF7e8134A"),
		common.HexToAddress("0x8436Eba72B44bc4EB1e8BDf634b357b2EDc6086c"),
		common.HexToAddress("0x83c80534F316148B726646d1c1cfD81fCb209645"),
		common.HexToAddress("0x83BDd29e1Bddacd37295BC2033160BEc66F47c23"),
		common.HexToAddress("0x8358A78eBb16e92F44726d6fBB863760C9131196"),
		common.HexToAddress("0x8103ebe9f220505BEa89eA087d334557a95df5e5"),
		common.HexToAddress("0x7fe4359ce70a1222acAc3a9b3e286e567042Bb19"),
		common.HexToAddress("0x7dE68FCEe94edD20b5e197b2D47B662b10276302"),
		common.HexToAddress("0x79B9E94d490151fdc797fCD7B174dc0561ec5740"),
		common.HexToAddress("0x785067Bf5Da2d72d0feE45b51e04f82F81527174"),
		common.HexToAddress("0x77DD8E405e6CFAEfc40Baa6355c8b772EcB615D7"),
		common.HexToAddress("0x7499268010Ce2D2D9D01ed66E33FbC67ECA6A627"),
		common.HexToAddress("0x7316759F684a589b1e03A00d7B98ad5D5E6aD303"),
		common.HexToAddress("0x71a7d3FBC09b41B9328Ba1cEae77AB1423015cF9"),
		common.HexToAddress("0x701984B285Ec098f84eF1D6B3381398D9bd2f6dE"),
		common.HexToAddress("0x6EAC39375777d8ce44d97Bc2fEf2AcAe1cbc5750"),
		common.HexToAddress("0x6bD0441aF0F4c2d972E3498456c5feC4127abaFF"),
		common.HexToAddress("0x67CBfA0fFCc28C25E750A08a8ca162F62742459D"),
		common.HexToAddress("0x6751B9E0938d817Df9Bf28e260DfD4D85444BCa2"),
		common.HexToAddress("0x630400eb2846a16A75E20530DB2549b3FEdD9309"),
		common.HexToAddress("0x5e9FCA1351587F4df9c8ffb72094683eb0E0e7C7"),
		common.HexToAddress("0x5D725C416a3Dde0620D6eE1B3f1192B8Df993cda"),
		common.HexToAddress("0x5bD7498DA0FDE7f38ff82b65f09Fa10e669AC65d"),
		common.HexToAddress("0x5A9e4B0D5Ed9358017f5789314FbBb47Cf74d6C6"),
		common.HexToAddress("0x597E6E36ee36182D8AEDeC34812206CD6533727e"),
		common.HexToAddress("0x51bd1A35e1dC6b9daa82f9890ccEA1aeBcaa16D1"),
		common.HexToAddress("0x4f0B31840Bce10feaC50ac9E6363cc1f455c36Cb"),
		common.HexToAddress("0x4Ec691BEB23cEEf0721693Ea201A83c56E8B2B46"),
		common.HexToAddress("0x4e326ad1C286757dE7cf4b95b3accf05671Ea76E"),
		common.HexToAddress("0x4b2f2Ab47fE076d7763B939DdF5aA0e25AC269bF"),
		common.HexToAddress("0x48C76039D09E556011CE8aE3E0c2e2e247019a78"),
		common.HexToAddress("0x4689145EDB408168F4C10231254B4af994A1B249"),
		common.HexToAddress("0x4641563492052984CDCb046Cc7098719D3f9Db97"),
		common.HexToAddress("0x4448C92dfB560c6F4D2Df371CF12A4fF441a2fe4"),
		common.HexToAddress("0x424d5BC35e7B7953D93C4f2B4b359684A87E647F"),
		common.HexToAddress("0x41D7FDaF014A850D1AE8D14b76bF6A91445647b7"),
		common.HexToAddress("0x412f52Ba4350139b7bf0469781Ac2AB0b5Aa8034"),
		common.HexToAddress("0x40a7f453120eF7AaDC47a0203B75f643e378159F"),
		common.HexToAddress("0x3BE2358a41Bf7D67B2bfA3A21fc4a90ae4b97d9d"),
		common.HexToAddress("0x393a7Bd22eF8939d20F12a16390dfc37Ee06AFB4"),
		common.HexToAddress("0x37fF4076b8cA98f5ce00EcDB5841033A7D231142"),
		common.HexToAddress("0x371F4992D2691f821374656b5de3605De4520109"),
		common.HexToAddress("0x3711754Ae85Cb5BB2fd2106d00aD6A943283b9B0"),
		common.HexToAddress("0x364efBa8EE57C5911069d5c1Cf28947207C441a6"),
		common.HexToAddress("0x3412A3e8E31325a0E173D17D12572656E192Ad92"),
		common.HexToAddress("0x33DFb24d65dfCB5F3b95D5cD2088a870952Eb7B6"),
		common.HexToAddress("0x32329e0422A6222B847d22bF3a0EFEFbDaBd6885"),
		common.HexToAddress("0x2f21d7D75ECD9ac488B44E6d4295A9d7BFCB44Ad"),
		common.HexToAddress("0x2de5674d11e4957Af4Fb4E9Acd64aCc028F1Ec80"),
		common.HexToAddress("0x2A7D0620255fd25502f8c6e9ae7af56393Dc24cd"),
		common.HexToAddress("0x27c439e33E18aeFE4bf85f7fE81b55eb0E43a5D3"),
		common.HexToAddress("0x27009F63C4d01Bb5deEFecdf70B6D08bC8edA720"),
		common.HexToAddress("0x262432667BedA2fAB43376D15A569B87102A8ef5"),
		common.HexToAddress("0x2556d6Cfc3a514f1A215211A5d2594743C744210"),
		common.HexToAddress("0x23A820a708454F94c72F06DEB0A29a7Fa774A4B2"),
		common.HexToAddress("0x2136C5c260B34bd188d01d63A9dc24aE18d22A61"),
		common.HexToAddress("0x1f63bDC4dF28799689119829334B5b584Cae3Fd6"),
		common.HexToAddress("0x1e3dB3B37D75a3F1DaEbA39F433C073472eE784D"),
		common.HexToAddress("0x1D1A53098fea123633f02AA17b4BB7DaA843d3b0"),
		common.HexToAddress("0x1694de7F63667f58f051F375BCD821339B8Cd5A5"),
		common.HexToAddress("0x1662b48A65c4883F2a6C1a758041929a81B5528a"),
		common.HexToAddress("0x15CBd86a925979a69e5eCa71F1baA427bEE7E040"),
		common.HexToAddress("0x14cdC05099BA71a25442939f04F0863ff9f04584"),
		common.HexToAddress("0x13FBd71bFa711BF9Db4B14Df2ca4Dd37f3aeE40c"),
		common.HexToAddress("0x1244013858388Faf893cCf892c98dF4d9F72325c"),
		common.HexToAddress("0x113F701525431A0a4dF11a1f69372Da3e56442AD"),
		common.HexToAddress("0x094de6B4c3a3bdD6a5e041E0afAD3d25aC3Ec502"),
		common.HexToAddress("0x0819C43891678F4Fc86ca321b8D7d7dBa81D1FBB"),
		common.HexToAddress("0x00654Ae79c4Ed252999906304bbF062E6aa4c52a"),
	}

	var validators []*Validator
	for i := 0; i < len(addrs); i++ {
		validators = append(validators, NewValidator(addrs[i], stakeAmt[i], common.Address{}))
	}
	validatorList := NewValidatorList(validators)

	for _, vl := range validatorList.Validators {
		validatorList.CalculateAddressRange(vl.Addr, validatorList.StakeBalance(vl.Addr))
	}

	selfAddrs := GetSelfAddr()
	var count int
	for i := 0; i < 200; i++ {
		randomHash := randomHash()
		consensusValidator := validatorList.RandomValidatorV2(11, randomHash)

		var occurCount int

		for j := 0; j < len(selfAddrs); j++ {
			for _, v := range consensusValidator {
				if v.Hex() == selfAddrs[j].Hex() {
					occurCount++
					break
				}
			}
		}
		if occurCount >= 9 {
			count++
		}
	}
	fmt.Println("===Probability of occurrence===", count, "time", time.Now().Unix())

}

<<<<<<< HEAD
func randomHash2() common.Hash {
	rand.Seed(time.Now().Local().Unix())
	var hash common.Hash
	if n, err := rand.Read(hash[:]); n != common.HashLength || err != nil {
		panic(err)
	}
	return hash
}
=======
>>>>>>> ad1cb1ae
func TestMD5(t *testing.T) {
	for i := 0; i < 10; i++ {
		hash := randomHash()

		addr1 := RandomAddr()
		addr2 := RandomAddr()
		addr3 := RandomAddr()

		var buffer bytes.Buffer

		buffer.WriteString(hash.Hex())
		buffer.WriteString(addr1.Hex())
		buffer.WriteString(addr2.Hex())
		buffer.WriteString(addr3.Hex())
		_ = crypto.Keccak256Hash(buffer.Bytes())
	}
}

func TestFAndSize(t *testing.T) {
	validators := NewValidatorList(nil)
	if validators.F() != -1 {
		t.Fatalf("expected -1 , but got %d", validators.F())
	}
	if validators.Size() != 0 {
		t.Fatalf("expected 0 , but got %d", validators.Size())
	}
}

func TestGetValidatorByAddr(t *testing.T) {
	vals := MockValidator()
	cases := []struct {
		Name     string
		Addr     common.Address
		Expected common.Address
	}{
		{"exist addr", common.HexToAddress("0x091DBBa95B26793515cc9aCB9bEb5124c479f27F"), common.HexToAddress("0x091DBBa95B26793515cc9aCB9bEb5124c479f27F")},
		{"not exist addr", common.HexToAddress("ox1"), common.Address{}},
	}

	for _, c := range cases {
		t.Run(c.Name, func(t *testing.T) {
			validator := vals.GetValidatorByAddr(c.Addr)
			if validator.Addr != c.Expected {
				t.Fatalf("expected %s, but %s got", c.Expected, validator.Addr)
			}
		})
	}
}

func TestGetValidatorByIndex(t *testing.T) {
	vals := MockValidator()
	cases := []struct {
		Name     string
		Index    uint64
		Expected common.Address
	}{
		{"exist addr", 0, common.HexToAddress("0xFfAc4cd934f026dcAF0f9d9EEDDcD9af85D8943e")},
		{"not exist addr", 200, common.Address{}},
	}

	for _, c := range cases {
		t.Run(c.Name, func(t *testing.T) {
			validator := vals.GetByIndex(c.Index)
			if validator.Addr != c.Expected {
				t.Fatalf("expected %s, but %s got", c.Expected, validator.Addr)
			}
		})
	}
}

func TestAddValidator(t *testing.T) {
	addrs := []common.Address{
		common.HexToAddress("0x091DBBa95B26793515cc9aCB9bEb5124c479f27F"),
		common.HexToAddress("0x107837Ea83f8f06533DDd3fC39451Cd0AA8DA8BD"),
	}

	c := 140000
	c2 := 70000

	stakeAmt := []*big.Int{
		big.NewInt(int64(c)),
		big.NewInt(int64(c2)),
	}

	var validators []*Validator
	for i := 0; i < len(addrs); i++ {
		validators = append(validators, NewValidator(addrs[i], stakeAmt[i], common.HexToAddress("0xE2FA892CC5CC268a0cC1d924EC907C796351C645")))
	}
	validatorList := NewValidatorList(validators)

	if len(validatorList.Validators) != 2 {
		t.Fatalf("expected %d, but %d got", 2, len(validatorList.Validators))
	}

	if validatorList.Validators[0].Addr != common.HexToAddress("0x091DBBa95B26793515cc9aCB9bEb5124c479f27F") {
		t.Fatalf("expected %s,but %s got", "0x091DBBa95B26793515cc9aCB9bEb5124c479f27F", validatorList.Validators[0].Addr.Hex())
	}

	for _, v := range validatorList.Validators {
		if v.Proxy != common.HexToAddress("0xE2FA892CC5CC268a0cC1d924EC907C796351C645") {
			t.Fatalf("expected %s, but %s got", "0xE2FA892CC5CC268a0cC1d924EC907C796351C645", v.Proxy.Hex())
		}
	}
}

func TestGetByAddress(t *testing.T) {
	addrs := []common.Address{
		common.HexToAddress("0x091DBBa95B26793515cc9aCB9bEb5124c479f27F"),
		common.HexToAddress("0x107837Ea83f8f06533DDd3fC39451Cd0AA8DA8BD"),
	}

	c := 140000
	c2 := 70000

	stakeAmt := []*big.Int{
		big.NewInt(int64(c)),
		big.NewInt(int64(c2)),
	}

	var validators []*Validator
	for i := 0; i < len(addrs); i++ {
		validators = append(validators, NewValidator(addrs[i], stakeAmt[i], common.HexToAddress("0xE2FA892CC5CC268a0cC1d924EC907C796351C645")))
	}
	validatorList := NewValidatorList(validators)

	cases := []struct {
		Name     string
		Addr     common.Address
		Expected int
	}{
		{"exist addr", common.HexToAddress("0x091DBBa95B26793515cc9aCB9bEb5124c479f27F"), 0},
		{"not exist addr", common.HexToAddress("0x091DBBa95B267df515cc9aCB9bEb5124c479f27F"), -1},
	}

	for _, c := range cases {
		t.Run(c.Name, func(t *testing.T) {
			index := validatorList.GetByAddress(c.Addr)

			if index != c.Expected {
				t.Fatalf("expected %d, but %d got", c.Expected, index)
			}
		})
	}
}

// helper func ============================================================== //
func MockValidator() *ValidatorList {
	addrs := AddrList()

	c := 140000
	c2 := 70000
	stakeAmt := []*big.Int{
		big.NewInt(int64(c)),
		big.NewInt(int64(c)),
		big.NewInt(int64(c)),
		big.NewInt(int64(c)),
		big.NewInt(int64(c)),
		big.NewInt(int64(c)),
		big.NewInt(int64(c)),
		big.NewInt(int64(c)),
		big.NewInt(int64(c)),
		big.NewInt(int64(c)),
		big.NewInt(int64(c)),
		big.NewInt(int64(c)),
		big.NewInt(int64(c)),
		big.NewInt(int64(c)),
		big.NewInt(int64(c)),
		big.NewInt(int64(c)),

		big.NewInt(int64(c2)),
		big.NewInt(int64(c2)),
		big.NewInt(int64(c2)),
		big.NewInt(int64(c2)),
		big.NewInt(int64(c2)),
		big.NewInt(int64(c2)),
		big.NewInt(int64(c2)),
		big.NewInt(int64(c2)),
		big.NewInt(int64(c2)),
		big.NewInt(int64(c2)),
		big.NewInt(int64(c2)),
		big.NewInt(int64(c2)),
		big.NewInt(int64(c2)),
		big.NewInt(int64(c2)),
		big.NewInt(int64(c2)),
		big.NewInt(int64(c2)),
		big.NewInt(int64(c2)),
		big.NewInt(int64(c2)),
		big.NewInt(int64(c2)),
		big.NewInt(int64(c2)),
		big.NewInt(int64(c2)),
		big.NewInt(int64(c2)),
		big.NewInt(int64(c2)),
		big.NewInt(int64(c2)),
		big.NewInt(int64(c2)),
		big.NewInt(int64(c2)),
		big.NewInt(int64(c2)),
		big.NewInt(int64(c2)),
		big.NewInt(int64(c2)),
		big.NewInt(int64(c2)),
		big.NewInt(int64(c2)),
		big.NewInt(int64(c2)),
		big.NewInt(int64(c2)),
		big.NewInt(int64(c2)),
		big.NewInt(int64(c2)),
		big.NewInt(int64(c2)),
		big.NewInt(int64(c2)),
		big.NewInt(int64(c2)),
	}

	var validators []*Validator
	for i := 0; i < len(addrs); i++ {
		validators = append(validators, NewValidator(addrs[i], stakeAmt[i], common.Address{}))
	}
	validatorList := NewValidatorList(validators)

	for _, vl := range validatorList.Validators {
		validatorList.CalculateAddressRange(vl.Addr, validatorList.StakeBalance(vl.Addr))
	}
	return validatorList
}

func GetAddr(count int) []common.Address {
	var addrs []common.Address
	for i := 0; i < count; i++ {
		priKey, _ := crypto.GenerateKey()
		addrs = append(addrs, crypto.PubkeyToAddress(priKey.PublicKey))
	}
	return addrs
}

func randomHash() common.Hash {
	rand.Seed(time.Now().Local().UnixMicro())
	var hash common.Hash
	if n, err := rand.Read(hash[:]); n != common.HashLength || err != nil {
		fmt.Println(err)
	}
	return hash
}<|MERGE_RESOLUTION|>--- conflicted
+++ resolved
@@ -1125,17 +1125,6 @@
 
 }
 
-<<<<<<< HEAD
-func randomHash2() common.Hash {
-	rand.Seed(time.Now().Local().Unix())
-	var hash common.Hash
-	if n, err := rand.Read(hash[:]); n != common.HashLength || err != nil {
-		panic(err)
-	}
-	return hash
-}
-=======
->>>>>>> ad1cb1ae
 func TestMD5(t *testing.T) {
 	for i := 0; i < 10; i++ {
 		hash := randomHash()
