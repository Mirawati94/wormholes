package types

import (
	"math/big"
	"sort"

	"github.com/ethereum/go-ethereum/common"
)

type Validator struct {
	Addr    common.Address
	Balance *big.Int
	Proxy   common.Address
	Weight  []*big.Int
}

func (v *Validator) Address() common.Address {
	return v.Addr
}

func NewValidator(addr common.Address, balance *big.Int, proxy common.Address) *Validator {
	return &Validator{Addr: addr, Balance: balance, Proxy: proxy}
}

type ValidatorList struct {
	Validators []*Validator
}

func NewValidatorList(validators []*Validator) *ValidatorList {
	validatorList := new(ValidatorList)
	for _, v := range validators {
		validatorList.AddValidator(v.Addr, v.Balance, v.Proxy)
	}
	return validatorList
}

func (vl *ValidatorList) Len() int {
	return len(vl.Validators)
}

// Less Sort by pledge amount in descending order
func (vl *ValidatorList) Less(i, j int) bool {
	return vl.Validators[i].Balance.Cmp(vl.Validators[j].Balance) > 0
}

func (vl *ValidatorList) Swap(i, j int) {
	vl.Validators[i], vl.Validators[j] = vl.Validators[j], vl.Validators[i]
}

// AddValidator Sort by distance in ascending order
func (vl *ValidatorList) AddValidator(addr common.Address, balance *big.Int, proxy common.Address) bool {
	empty := common.Address{}
	for _, v := range vl.Validators {
		if v.Address() == addr /*&& v.Proxy.String() == "0x0000000000000000000000000000000000000000" */ {
			// Usage scenarios: pledge, additional pledge, delegation
			v.Balance.Add(v.Balance, balance)
			if proxy.Hex() != empty.Hex() {
				v.Proxy = proxy
			}
			sort.Sort(vl)
			return true
		}
	}
	vl.Validators = append(vl.Validators, NewValidator(addr, balance, proxy))
	sort.Sort(vl)
	return true
}

func (vl *ValidatorList) RemoveValidator(addr common.Address, balance *big.Int) bool {
	for i, v := range vl.Validators {
		if v.Address() == addr {
			if v.Balance.Cmp(balance) > 0 {
				v.Balance.Sub(v.Balance, balance)
				sort.Sort(vl)
				//vl.CalculateAddressRange(addr, balance)
				return true
			} else if v.Balance.Cmp(balance) == 0 {
				v.Balance.Sub(v.Balance, balance)
				vl.Validators = append(vl.Validators[:i], vl.Validators[i+1:]...)
				//vl.CalculateAddressRange(addr, balance)
				return true
			}
			vl.Validators = append(vl.Validators[:i], vl.Validators[i+1:]...)
			//vl.CalculateAddressRange(addr, balance)
			return true
		}
	}
	return false
}

func (vl *ValidatorList) CalculateAddressRange(address common.Address, stakeAmt *big.Int) {
	addrNo := address.Hash().Big()
	totalAmt := vl.TotalStakeBalance()
	minValue := big.NewInt(0)
	maxValue := common.HexToAddress("0xffffffffffffffffffffffffffffffffffffffff").Hash().Big()

	// stakeAmt / totalStakeAmt * maxValue * 7
	rangeLength := big.NewInt(0).Div(big.NewInt(0).Mul(big.NewInt(7), big.NewInt(0).Mul(stakeAmt, maxValue)), totalAmt)

	if rangeLength.Cmp(maxValue) > 0 {
		addrRange := []*big.Int{minValue, maxValue}
		vl.AddAddrRange(address, addrRange)
	}

	if big.NewInt(0).Add(addrNo, rangeLength).Cmp(maxValue) < 0 {
		addrRange := []*big.Int{addrNo, big.NewInt(0).Add(addrNo, rangeLength)}
		vl.AddAddrRange(address, addrRange)
	} else {
		modValue := big.NewInt(0).Mod(big.NewInt(0).Add(addrNo, rangeLength), maxValue)
		addrRange := []*big.Int{addrNo, maxValue, minValue, modValue}
		vl.AddAddrRange(address, addrRange)
	}

	//if rangeLenth.Cmp(maxValue) > 0 {
	//	addrRange := []*big.Int{minValue, maxValue}
	//	vl.AddAddrRange(address, addrRange)
	//}
	//if addrNo.Cmp(rangeLenth) > 0 && big.NewInt(0).Add(addrNo, rangeLenth).Cmp(maxValue) < 0 {
	//	addrRange := []*big.Int{big.NewInt(0).Sub(addrNo, rangeLenth), big.NewInt(0).Add(addrNo, rangeLenth)}
	//	vl.AddAddrRange(address, addrRange)
	//}
	//
	//if addrNo.Cmp(rangeLenth) < 0 && big.NewInt(0).Add(addrNo, rangeLenth).Cmp(maxValue) < 0 {
	//	addrRange := []*big.Int{minValue, big.NewInt(0).Add(addrNo, rangeLenth),
	//		big.NewInt(0).Add(big.NewInt(0).Sub(maxValue, rangeLenth), addrNo), maxValue}
	//	vl.AddAddrRange(address, addrRange)
	//}
	//
	//if addrNo.Cmp(rangeLenth) > 0 && big.NewInt(0).Add(addrNo, rangeLenth).Cmp(maxValue) > 0 {
	//	addrRange := []*big.Int{big.NewInt(0).Sub(addrNo, rangeLenth), maxValue, minValue, big.NewInt(0).Sub(big.NewInt(0).Add(addrNo, rangeLenth), maxValue)}
	//	vl.AddAddrRange(address, addrRange)
	//}

	return
}

// ValidatorByDistanceAndWeight Query K validators closest to random numbers based on distance and pledge amount
func (vl *ValidatorList) ValidatorByDistanceAndWeight(addr []*big.Int, k int, randomHash common.Hash) []common.Address {
	// The maximum value of address to big Int
	maxValue := common.HexToAddress("0xffffffffffffffffffffffffffffffffffffffff").Hash().Big()

	// Record the weight corresponding to the address
	addrToWeightMap := make(map[*big.Int]*big.Int, 0)

	// Hash to 160-bit address
	r1 := randomHash[12:]
	x := common.BytesToAddress(r1).Hash().Big()

	for _, v := range addr {
		sub1 := big.NewInt(0)
		sub2 := big.NewInt(0)

		// The obtained sub1 and sub2 are two distance values, which need to be taken from the smallest
		sub1 = sub1.Sub(v, x)
		sub1 = sub1.Abs(sub1)
		sub2 = sub2.Sub(maxValue, sub1)
		if sub1.Cmp(sub2) < 0 {
			a := new(big.Int).Mul(sub1, vl.StakeBalance(common.BigToAddress(v)))
			w := new(big.Int).Div(a, vl.TotalStakeBalance())
			addrToWeightMap[v] = w
		} else {
			a := new(big.Int).Mul(sub2, vl.StakeBalance(common.BigToAddress(v)))
			w := new(big.Int).Div(a, vl.TotalStakeBalance())
			addrToWeightMap[v] = w
		}
	}

	sortMap := rankByWordCount(addrToWeightMap)
	res := make([]common.Address, 0)

	for i := 0; i < sortMap.Len(); i++ {
		if i < k {
			res = append(res, common.BigToAddress(sortMap[i].Key))
		} else {
			break
		}
	}
	return res
}

func (vl *ValidatorList) RandomValidatorV2(k int, randomHash common.Hash) []common.Address {
	err, validators := vl.CollectValidators(randomHash, k)
	if err != nil {
		return []common.Address{}
	}

	// Make up for less than K
	diffCount := k - len(validators)
	for _, v := range vl.Validators {
		flg := false
		for _, vv := range validators {
			if vv == v.Addr {
				flg = true
				break
			}
		}
		if !flg && diffCount > 0 {
			validators = append(validators, v.Addr)
			diffCount--
		}
	}
	return validators
}

// CollectValidators Collect the k validators closest to the drop point
func (vl *ValidatorList) CollectValidators(randomHash common.Hash, k int) (error, []common.Address) {
	r1 := randomHash[12:]
	point := common.BytesToAddress(r1).Hash().Big()

	var validators []common.Address
	var count int
	for _, v := range vl.Validators {
		if count == k {
			break
		}
		if v.Weight == nil {
			continue
		}
		if len(v.Weight) == 2 {
			if point.Cmp(v.Weight[0]) > 0 && point.Cmp(v.Weight[1]) < 0 {
				validators = append(validators, v.Addr)
				count++
			}
		}
		if len(v.Weight) == 4 {
			if (point.Cmp(v.Weight[0]) > 0 && point.Cmp(v.Weight[1]) < 0) ||
				(point.Cmp(v.Weight[2]) > 0 && point.Cmp(v.Weight[3]) < 0) {
				validators = append(validators, v.Addr)
				count++
			}
		}
	}
	return nil, validators
}

// TotalStakeBalance Calculate the total amount of the stake account
func (vl *ValidatorList) TotalStakeBalance() *big.Int {
	var total = big.NewInt(0)
	for _, voter := range vl.Validators {
		total.Add(total, voter.Balance)
	}
	return total
}

// StakeBalance Returns the amount of the staked node
func (vl *ValidatorList) StakeBalance(address common.Address) *big.Int {
	for _, st := range vl.Validators {
		if st.Address().Hex() != address.Hex() && st.Proxy.Hex() != address.Hex() {
			continue
		}
		return st.Balance
	}
	return big.NewInt(0)
}

func (vl *ValidatorList) ConvertToAddress() (addrs []common.Address) {
	for _, validator := range vl.Validators {
		addrs = append(addrs, validator.Addr)
	}
	return
}

func (vl *ValidatorList) ConvertToBigInt(validators []*Validator) (bigIntSlice []*big.Int) {
	if len(validators) == 0 {
		return
	}
	for _, m := range validators {
		bigIntSlice = append(bigIntSlice, m.Addr.Hash().Big())
	}
	return
}

func (vl *ValidatorList) Exist(addr common.Address) bool {
	for _, v := range vl.Validators {
		if v.Addr == addr || v.Proxy == addr {
			return true
		}
	}
	return false
}

func (vl *ValidatorList) ExistProxy(addr common.Address) bool {
	emptyAddr := common.Address{}
	for _, v := range vl.Validators {
		if v.Addr == addr && v.Proxy != emptyAddr {
			return true
		}
	}
	return false
}

<<<<<<< HEAD
func (vl *ValidatorList) GetProxy(delegate common.Address) (common.Address, bool) {
	for _, v := range vl.Validators {
		if v.Addr == delegate {
			return v.Proxy, true
		}
	}
	return common.Address{}, false
}

func (vl *ValidatorList) ExistAdderRange(addr common.Address) bool {
	for _, v := range vl.Validators {
		if (v.Addr == addr || v.Proxy == addr) && v.Weight != nil {
			return true
		}
	}
	return false
}

func (vl *ValidatorList) AddAddrRange(addr common.Address, weight []*big.Int) {
	for _, v := range vl.Validators {
		if v.Addr == addr || v.Proxy == addr {
			v.Weight = weight
		}
	}
=======
func (vl *ValidatorList) GetByAddress(addr common.Address) int {
	for i, v := range vl.Validators {
		if v.Addr == addr || v.Proxy == addr {
			return i
		}
	}
	return -1
}

func (vl *ValidatorList) GetByIndex(i uint64) Validator {
	if i >= uint64(vl.Len()) {
		return Validator{}
	}
	return *vl.Validators[i]
>>>>>>> c7741042
}<|MERGE_RESOLUTION|>--- conflicted
+++ resolved
@@ -289,7 +289,6 @@
 	return false
 }
 
-<<<<<<< HEAD
 func (vl *ValidatorList) GetProxy(delegate common.Address) (common.Address, bool) {
 	for _, v := range vl.Validators {
 		if v.Addr == delegate {
@@ -314,7 +313,8 @@
 			v.Weight = weight
 		}
 	}
-=======
+}
+
 func (vl *ValidatorList) GetByAddress(addr common.Address) int {
 	for i, v := range vl.Validators {
 		if v.Addr == addr || v.Proxy == addr {
@@ -329,5 +329,4 @@
 		return Validator{}
 	}
 	return *vl.Validators[i]
->>>>>>> c7741042
 }