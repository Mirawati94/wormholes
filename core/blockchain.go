// Copyright 2014 The go-ethereum Authors
// This file is part of the go-ethereum library.
//
// The go-ethereum library is free software: you can redistribute it and/or modify
// it under the terms of the GNU Lesser General Public License as published by
// the Free Software Foundation, either version 3 of the License, or
// (at your option) any later version.
//
// The go-ethereum library is distributed in the hope that it will be useful,
// but WITHOUT ANY WARRANTY; without even the implied warranty of
// MERCHANTABILITY or FITNESS FOR A PARTICULAR PURPOSE. See the
// GNU Lesser General Public License for more details.
//
// You should have received a copy of the GNU Lesser General Public License
// along with the go-ethereum library. If not, see <http://www.gnu.org/licenses/>.

// Package core implements the Ethereum consensus protocol.
package core

import (
	"bytes"
	"context"
	"errors"
	"fmt"
	"io"
	"math/big"
	mrand "math/rand"
	"sort"
	"sync"
	"sync/atomic"
	"time"

	"github.com/ethereum/go-ethereum/common"
	"github.com/ethereum/go-ethereum/common/mclock"
	"github.com/ethereum/go-ethereum/common/prque"
	"github.com/ethereum/go-ethereum/consensus"
	"github.com/ethereum/go-ethereum/core/rawdb"
	"github.com/ethereum/go-ethereum/core/state"
	"github.com/ethereum/go-ethereum/core/state/snapshot"
	"github.com/ethereum/go-ethereum/core/types"
	"github.com/ethereum/go-ethereum/core/vm"
	"github.com/ethereum/go-ethereum/crypto"
	"github.com/ethereum/go-ethereum/ethdb"
	"github.com/ethereum/go-ethereum/event"
	"github.com/ethereum/go-ethereum/log"
	"github.com/ethereum/go-ethereum/metrics"
	"github.com/ethereum/go-ethereum/params"
	"github.com/ethereum/go-ethereum/rlp"
	"github.com/ethereum/go-ethereum/trie"
	lru "github.com/hashicorp/golang-lru"
)

var (
	headBlockGauge     = metrics.NewRegisteredGauge("chain/head/block", nil)
	headHeaderGauge    = metrics.NewRegisteredGauge("chain/head/header", nil)
	headFastBlockGauge = metrics.NewRegisteredGauge("chain/head/receipt", nil)

	accountReadTimer   = metrics.NewRegisteredTimer("chain/account/reads", nil)
	accountHashTimer   = metrics.NewRegisteredTimer("chain/account/hashes", nil)
	accountUpdateTimer = metrics.NewRegisteredTimer("chain/account/updates", nil)
	accountCommitTimer = metrics.NewRegisteredTimer("chain/account/commits", nil)

	storageReadTimer   = metrics.NewRegisteredTimer("chain/storage/reads", nil)
	storageHashTimer   = metrics.NewRegisteredTimer("chain/storage/hashes", nil)
	storageUpdateTimer = metrics.NewRegisteredTimer("chain/storage/updates", nil)
	storageCommitTimer = metrics.NewRegisteredTimer("chain/storage/commits", nil)

	snapshotAccountReadTimer = metrics.NewRegisteredTimer("chain/snapshot/account/reads", nil)
	snapshotStorageReadTimer = metrics.NewRegisteredTimer("chain/snapshot/storage/reads", nil)
	snapshotCommitTimer      = metrics.NewRegisteredTimer("chain/snapshot/commits", nil)

	blockInsertTimer     = metrics.NewRegisteredTimer("chain/inserts", nil)
	blockValidationTimer = metrics.NewRegisteredTimer("chain/validation", nil)
	blockExecutionTimer  = metrics.NewRegisteredTimer("chain/execution", nil)
	blockWriteTimer      = metrics.NewRegisteredTimer("chain/write", nil)

	blockReorgMeter         = metrics.NewRegisteredMeter("chain/reorg/executes", nil)
	blockReorgAddMeter      = metrics.NewRegisteredMeter("chain/reorg/add", nil)
	blockReorgDropMeter     = metrics.NewRegisteredMeter("chain/reorg/drop", nil)
	blockReorgInvalidatedTx = metrics.NewRegisteredMeter("chain/reorg/invalidTx", nil)

	blockPrefetchExecuteTimer   = metrics.NewRegisteredTimer("chain/prefetch/executes", nil)
	blockPrefetchInterruptMeter = metrics.NewRegisteredMeter("chain/prefetch/interrupts", nil)

	errInsertionInterrupted = errors.New("insertion is interrupted")
)

const (
	bodyCacheLimit      = 256
	blockCacheLimit     = 256
	receiptsCacheLimit  = 32
	txLookupCacheLimit  = 1024
	maxFutureBlocks     = 256
	maxTimeFutureBlocks = 30
	TriesInMemory       = 128

	WriteStakersFrequency = 10000

	// BlockChainVersion ensures that an incompatible database forces a resync from scratch.
	//
	// Changelog:
	//
	// - Version 4
	//   The following incompatible database changes were added:
	//   * the `BlockNumber`, `TxHash`, `TxIndex`, `BlockHash` and `Index` fields of log are deleted
	//   * the `Bloom` field of receipt is deleted
	//   * the `BlockIndex` and `TxIndex` fields of txlookup are deleted
	// - Version 5
	//  The following incompatible database changes were added:
	//    * the `TxHash`, `GasCost`, and `ContractAddress` fields are no longer stored for a receipt
	//    * the `TxHash`, `GasCost`, and `ContractAddress` fields are computed by looking up the
	//      receipts' corresponding block
	// - Version 6
	//  The following incompatible database changes were added:
	//    * Transaction lookup information stores the corresponding block number instead of block hash
	// - Version 7
	//  The following incompatible database changes were added:
	//    * Use freezer as the ancient database to maintain all ancient data
	// - Version 8
	//  The following incompatible database changes were added:
	//    * New scheme for contract code in order to separate the codes and trie nodes
	BlockChainVersion uint64 = 8
)

// CacheConfig contains the configuration values for the trie caching/pruning
// that's resident in a blockchain.
type CacheConfig struct {
	TrieCleanLimit      int           // Memory allowance (MB) to use for caching trie nodes in memory
	TrieCleanJournal    string        // Disk journal for saving clean cache entries.
	TrieCleanRejournal  time.Duration // Time interval to dump clean cache to disk periodically
	TrieCleanNoPrefetch bool          // Whether to disable heuristic state prefetching for followup blocks
	TrieDirtyLimit      int           // Memory limit (MB) at which to start flushing dirty trie nodes to disk
	TrieDirtyDisabled   bool          // Whether to disable trie write caching and GC altogether (archive node)
	TrieTimeLimit       time.Duration // Time limit after which to flush the current in-memory trie to disk
	SnapshotLimit       int           // Memory allowance (MB) to use for caching snapshot entries in memory
	Preimages           bool          // Whether to store preimage of trie key to the disk

	SnapshotWait bool // Wait for snapshot construction on startup. TODO(karalabe): This is a dirty hack for testing, nuke it
}

// defaultCacheConfig are the default caching values if none are specified by the
// user (also used during testing).
var defaultCacheConfig = &CacheConfig{
	TrieCleanLimit: 256,
	TrieDirtyLimit: 256,
	TrieTimeLimit:  5 * time.Minute,
	SnapshotLimit:  256,
	SnapshotWait:   true,
}

// BlockChain represents the canonical chain given a database with a genesis
// block. The Blockchain manages chain imports, reverts, chain reorganisations.
//
// Importing blocks in to the block chain happens according to the set of rules
// defined by the two stage Validator. Processing of blocks is done using the
// Processor which processes the included transaction. The validation of the state
// is done in the second part of the Validator. Failing results in aborting of
// the import.
//
// The BlockChain also helps in returning blocks from **any** chain included
// in the database as well as blocks that represents the canonical chain. It's
// important to note that GetBlock can return any block and does not need to be
// included in the canonical one where as GetBlockByNumber always represents the
// canonical chain.
type BlockChain struct {
	chainConfig *params.ChainConfig // Chain & network configuration
	cacheConfig *CacheConfig        // Cache configuration for pruning

	db     ethdb.Database // Low level persistent database to store final content in
	snaps  *snapshot.Tree // Snapshot tree for fast trie leaf access
	triegc *prque.Prque   // Priority queue mapping block numbers to tries to gc
	gcproc time.Duration  // Accumulates canonical block processing for trie dumping

	// txLookupLimit is the maximum number of blocks from head whose tx indices
	// are reserved:
	//  * 0:   means no limit and regenerate any missing indexes
	//  * N:   means N block limit [HEAD-N+1, HEAD] and delete extra indexes
	//  * nil: disable tx reindexer/deleter, but still index new blocks
	txLookupLimit uint64

	hc            *HeaderChain
	rmLogsFeed    event.Feed
	chainFeed     event.Feed
	chainSideFeed event.Feed
	chainHeadFeed event.Feed
	logsFeed      event.Feed
	blockProcFeed event.Feed
	scope         event.SubscriptionScope
	genesisBlock  *types.Block

	chainmu sync.RWMutex // blockchain insertion lock

	currentBlock     atomic.Value // Current head of the block chain
	currentFastBlock atomic.Value // Current head of the fast-sync chain (may be above the block chain!)

	stateCache    state.Database // State database to reuse between imports (contains state cache)
	bodyCache     *lru.Cache     // Cache for the most recent block bodies
	bodyRLPCache  *lru.Cache     // Cache for the most recent block bodies in RLP encoded format
	receiptsCache *lru.Cache     // Cache for the most recent receipts per block
	blockCache    *lru.Cache     // Cache for the most recent entire blocks
	txLookupCache *lru.Cache     // Cache for the most recent transaction lookup data.
	futureBlocks  *lru.Cache     // future blocks are blocks added for later processing

	quit          chan struct{}  // blockchain quit channel
	wg            sync.WaitGroup // chain processing wait group for shutting down
	running       int32          // 0 if chain is running, 1 when stopped
	procInterrupt int32          // interrupt signaler for block processing

	engine     consensus.Engine
	validator  Validator // Block and state validator interface
	prefetcher Prefetcher
	processor  Processor // Block transaction processor interface
	vmConfig   vm.Config

	shouldPreserve  func(*types.Block) bool        // Function used to determine whether should preserve the given block.
	terminateInsert func(common.Hash, uint64) bool // Testing hook used to terminate ancient receipt chain insertion.

	coinbase common.Address
	//deep for mint NFT
	//mintDeep types.MintDeep

	stakerPool     *types.StakerList
<<<<<<< HEAD
	bytesStakersCh chan BytesValidatorAndStakerList
	validatorPool  *types.ValidatorList
=======
	bytesStakersCh chan BytesStakerList
	coefficients   map[uint64]map[common.Address]uint8
>>>>>>> 0d6260fc
}

type BytesValidatorAndStakerList struct {
	Header        *types.Header
	StakerList    []byte
	ValidatorList []byte
}

func (bc *BlockChain) Coinbase() common.Address {
	return bc.coinbase
}

func (bc *BlockChain) SetCoinbase(pAddr common.Address) {
	bc.coinbase = pAddr
}

// NewBlockChain returns a fully initialised block chain using information
// available in the database. It initialises the default Ethereum Validator and
// Processor.
func NewBlockChain(db ethdb.Database, cacheConfig *CacheConfig, chainConfig *params.ChainConfig, engine consensus.Engine, vmConfig vm.Config, shouldPreserve func(block *types.Block) bool, txLookupLimit *uint64) (*BlockChain, error) {
	if cacheConfig == nil {
		cacheConfig = defaultCacheConfig
	}
	bodyCache, _ := lru.New(bodyCacheLimit)
	bodyRLPCache, _ := lru.New(bodyCacheLimit)
	receiptsCache, _ := lru.New(receiptsCacheLimit)
	blockCache, _ := lru.New(blockCacheLimit)
	txLookupCache, _ := lru.New(txLookupCacheLimit)
	futureBlocks, _ := lru.New(maxFutureBlocks)

	bc := &BlockChain{
		chainConfig: chainConfig,
		cacheConfig: cacheConfig,
		db:          db,
		triegc:      prque.New(nil),
		stateCache: state.NewDatabaseWithConfig(db, &trie.Config{
			Cache:     cacheConfig.TrieCleanLimit,
			Journal:   cacheConfig.TrieCleanJournal,
			Preimages: cacheConfig.Preimages,
		}),
		quit:           make(chan struct{}),
		shouldPreserve: shouldPreserve,
		bodyCache:      bodyCache,
		bodyRLPCache:   bodyRLPCache,
		receiptsCache:  receiptsCache,
		blockCache:     blockCache,
		txLookupCache:  txLookupCache,
		futureBlocks:   futureBlocks,
		engine:         engine,
		vmConfig:       vmConfig,
		stakerPool:     new(types.StakerList),
<<<<<<< HEAD
		bytesStakersCh: make(chan BytesValidatorAndStakerList, 100),
		validatorPool:  new(types.ValidatorList),
=======
		bytesStakersCh: make(chan BytesStakerList, 100),
		coefficients:   make(map[uint64]map[common.Address]uint8, 0),
>>>>>>> 0d6260fc
	}
	bc.validator = NewBlockValidator(chainConfig, bc, engine)
	bc.prefetcher = newStatePrefetcher(chainConfig, bc, engine)
	bc.processor = NewStateProcessor(chainConfig, bc, engine)

	var err error
	bc.hc, err = NewHeaderChain(db, chainConfig, engine, bc.insertStopped)
	if err != nil {
		return nil, err
	}
	bc.genesisBlock = bc.GetBlockByNumber(0)
	if bc.genesisBlock == nil {
		return nil, ErrNoGenesis
	}

	var nilBlock *types.Block
	bc.currentBlock.Store(nilBlock)
	bc.currentFastBlock.Store(nilBlock)

	// Initialize the chain with ancient data if it isn't empty.
	var txIndexBlock uint64

	if bc.empty() {
		rawdb.InitDatabaseFromFreezer(bc.db)
		// If ancient database is not empty, reconstruct all missing
		// indices in the background.
		frozen, _ := bc.db.Ancients()
		if frozen > 0 {
			txIndexBlock = frozen
		}
	}
	if err := bc.loadLastState(); err != nil {
		return nil, err
	}
	// Make sure the state associated with the block is available
	head := bc.CurrentBlock()
	if _, err := state.New(head.Root(), bc.stateCache, bc.snaps); err != nil {
		// Head state is missing, before the state recovery, find out the
		// disk layer point of snapshot(if it's enabled). Make sure the
		// rewound point is lower than disk layer.
		var diskRoot common.Hash
		if bc.cacheConfig.SnapshotLimit > 0 {
			diskRoot = rawdb.ReadSnapshotRoot(bc.db)
		}
		if diskRoot != (common.Hash{}) {
			log.Warn("Head state missing, repairing", "number", head.Number(), "hash", head.Hash(), "snaproot", diskRoot)

			snapDisk, err := bc.SetHeadBeyondRoot(head.NumberU64(), diskRoot)
			if err != nil {
				return nil, err
			}
			// Chain rewound, persist old snapshot number to indicate recovery procedure
			if snapDisk != 0 {
				rawdb.WriteSnapshotRecoveryNumber(bc.db, snapDisk)
			}
		} else {
			log.Warn("Head state missing, repairing", "number", head.Number(), "hash", head.Hash())
			if err := bc.SetHead(head.NumberU64()); err != nil {
				return nil, err
			}
		}
	}
	// Ensure that a previous crash in SetHead doesn't leave extra ancients
	if frozen, err := bc.db.Ancients(); err == nil && frozen > 0 {
		var (
			needRewind bool
			low        uint64
		)
		// The head full block may be rolled back to a very low height due to
		// blockchain repair. If the head full block is even lower than the ancient
		// chain, truncate the ancient store.
		fullBlock := bc.CurrentBlock()
		if fullBlock != nil && fullBlock.Hash() != bc.genesisBlock.Hash() && fullBlock.NumberU64() < frozen-1 {
			needRewind = true
			low = fullBlock.NumberU64()
		}
		// In fast sync, it may happen that ancient data has been written to the
		// ancient store, but the LastFastBlock has not been updated, truncate the
		// extra data here.
		fastBlock := bc.CurrentFastBlock()
		if fastBlock != nil && fastBlock.NumberU64() < frozen-1 {
			needRewind = true
			if fastBlock.NumberU64() < low || low == 0 {
				low = fastBlock.NumberU64()
			}
		}
		if needRewind {
			log.Error("Truncating ancient chain", "from", bc.CurrentHeader().Number.Uint64(), "to", low)
			if err := bc.SetHead(low); err != nil {
				return nil, err
			}
		}
	}

	// load staker pool
	err = bc.loadStakerPool()
	if err != nil {
		return nil, err
	}
	go bc.WriteStakersToDB()

	// The first thing the node will do is reconstruct the verification data for
	// the head block (ethash cache or clique voting snapshot). Might as well do
	// it in advance.
	bc.engine.VerifyHeader(bc, bc.CurrentHeader(), true)

	// Check the current state of the block hashes and make sure that we do not have any of the bad blocks in our chain
	for hash := range BadHashes {
		if header := bc.GetHeaderByHash(hash); header != nil {
			// get the canonical block corresponding to the offending header's number
			headerByNumber := bc.GetHeaderByNumber(header.Number.Uint64())
			// make sure the headerByNumber (if present) is in our current canonical chain
			if headerByNumber != nil && headerByNumber.Hash() == header.Hash() {
				log.Error("Found bad hash, rewinding chain", "number", header.Number, "hash", header.ParentHash)
				if err := bc.SetHead(header.Number.Uint64() - 1); err != nil {
					return nil, err
				}
				log.Error("Chain rewind was successful, resuming normal operation")
			}
		}
	}
	// Load any existing snapshot, regenerating it if loading failed
	if bc.cacheConfig.SnapshotLimit > 0 {
		// If the chain was rewound past the snapshot persistent layer (causing
		// a recovery block number to be persisted to disk), check if we're still
		// in recovery mode and in that case, don't invalidate the snapshot on a
		// head mismatch.
		var recover bool

		head := bc.CurrentBlock()
		if layer := rawdb.ReadSnapshotRecoveryNumber(bc.db); layer != nil && *layer > head.NumberU64() {
			log.Warn("Enabling snapshot recovery", "chainhead", head.NumberU64(), "diskbase", *layer)
			recover = true
		}
		bc.snaps, _ = snapshot.New(bc.db, bc.stateCache.TrieDB(), bc.cacheConfig.SnapshotLimit, head.Root(), !bc.cacheConfig.SnapshotWait, true, recover)
	}
	// Take ownership of this particular state
	go bc.update()
	if txLookupLimit != nil {
		bc.txLookupLimit = *txLookupLimit

		bc.wg.Add(1)
		go bc.maintainTxIndex(txIndexBlock)
	}
	// If periodic cache journal is required, spin it up.
	if bc.cacheConfig.TrieCleanRejournal > 0 {
		if bc.cacheConfig.TrieCleanRejournal < time.Minute {
			log.Warn("Sanitizing invalid trie cache journal time", "provided", bc.cacheConfig.TrieCleanRejournal, "updated", time.Minute)
			bc.cacheConfig.TrieCleanRejournal = time.Minute
		}
		triedb := bc.stateCache.TrieDB()
		bc.wg.Add(1)
		go func() {
			defer bc.wg.Done()
			triedb.SaveCachePeriodically(bc.cacheConfig.TrieCleanJournal, bc.cacheConfig.TrieCleanRejournal, bc.quit)
		}()
	}
	if bc.CurrentBlock().NumberU64() > 1 {
		bc.SetHeadBeyondRoot(bc.CurrentBlock().Number().Uint64()-1, common.Hash{})
	}
	return bc, nil
}

// GetVMConfig returns the block chain VM config.
func (bc *BlockChain) GetVMConfig() *vm.Config {
	return &bc.vmConfig
}

// empty returns an indicator whether the blockchain is empty.
// Note, it's a special case that we connect a non-empty ancient
// database with an empty node, so that we can plugin the ancient
// into node seamlessly.
func (bc *BlockChain) empty() bool {
	genesis := bc.genesisBlock.Hash()
	for _, hash := range []common.Hash{rawdb.ReadHeadBlockHash(bc.db), rawdb.ReadHeadHeaderHash(bc.db), rawdb.ReadHeadFastBlockHash(bc.db)} {
		if hash != genesis {
			return false
		}
	}
	return true
}

// loadStakerPool loads the latest state of stakerpool
func (bc *BlockChain) loadStakerPool() error {
	var header *types.Header
	var err error
	currentBlock := bc.CurrentBlock()
	currentHeight := currentBlock.NumberU64()

	nums := currentHeight / WriteStakersFrequency
	var index uint64
	for i := nums; i >= 0; i-- {
		header = bc.GetHeaderByNumber(i * WriteStakersFrequency)
		stakerList := bc.ReadStakePool(header)
		validatorList, err := bc.ReadValidatorPool(header)
		if err != nil {
			continue
		}
		if stakerList != nil && len(stakerList.Stakers) > 0 &&
			validatorList != nil && len(validatorList.Validators) > 0 {
			bc.stakerPool = stakerList
			bc.validatorPool = validatorList
			index = i
			break
		}
	}

	var startBlockNumber uint64
	if bc.stakerPool != nil && len(bc.stakerPool.Stakers) > 0 &&
		bc.validatorPool != nil && len(bc.validatorPool.Validators) > 0 {
		startBlockNumber = uint64(index*WriteStakersFrequency) + 1
	} else {
		startBlockNumber = 0
	}

	var dbStakers *types.DBStakerList
	var pledgedTokens *types.PledgedTokenList
	for i := startBlockNumber; i <= currentHeight; i++ {
		header = bc.GetHeaderByNumber(i)
		dbStakers = bc.ReadDBStakerPool(header)
		pledgedTokens, err = bc.ReadIncrementalValidators(header)
		if err != nil {
			return err
		}
		if dbStakers != nil && len(dbStakers.DBStakers) > 0 {
			for _, staker := range dbStakers.DBStakers {
				if staker.DeleteFlag {
					bc.stakerPool.RemoveStaker(staker.Address(), staker.Balance)
				} else {
					bc.stakerPool.AddStaker(staker.Address(), staker.Balance)
				}
			}
		}
		if pledgedTokens != nil && len(pledgedTokens.PledgedTokens) > 0 {
			for _, pledgedToken := range pledgedTokens.PledgedTokens {
				if pledgedToken.Flag {
					bc.validatorPool.AddValidator(pledgedToken.Address, pledgedToken.Amount, pledgedToken.ProxyAddress)
				} else {
					bc.validatorPool.RemoveValidator(pledgedToken.Address, pledgedToken.Amount)
				}
			}
			st, err := bc.StateAt(header.Root)
			if err != nil {
				return err
			}
			for _, account := range bc.validatorPool.Validators {
				coefficient := st.GetValidatorCoefficient(account.Addr)
				bc.validatorPool.CalculateAddressRangeV2(account.Addr, account.Balance, big.NewInt(int64(coefficient)))
			}
		}
	}

	return nil
}

// loadStakerPool loads the latest state of stakerpool
func (bc *BlockChain) loadStakerPoolByHeader(startHeader *types.Header) (*types.StakerList, *types.ValidatorList, error) {
	var header *types.Header
	var err error
	var stakerPool *types.StakerList
	var validatorPool *types.ValidatorList
	startHeight := startHeader.Number.Uint64()

	nums := startHeight / WriteStakersFrequency
	var index uint64
	for i := nums; i >= 0; i-- {
		header = bc.GetHeaderByNumber(i * WriteStakersFrequency)
		stakerList := bc.ReadStakePool(header)
		validatorList, err := bc.ReadValidatorPool(header)
		if err != nil {
			continue
		}
		if stakerList != nil && len(stakerList.Stakers) > 0 &&
			validatorList != nil && len(validatorList.Validators) > 0 {
			stakerPool = stakerList
			validatorPool = validatorList
			index = i
			break
		}
	}

	var startBlockNumber uint64
	if stakerPool != nil && len(stakerPool.Stakers) > 0 &&
		validatorPool != nil && len(validatorPool.Validators) > 0 {
		startBlockNumber = uint64(index*WriteStakersFrequency) + 1
	} else {
		startBlockNumber = 0
	}

	if stakerPool == nil {
		stakerPool = new(types.StakerList)
	}
	if validatorPool == nil {
		validatorPool = new(types.ValidatorList)
	}

	var dbStakers *types.DBStakerList
	var pledgedTokens *types.PledgedTokenList
	for i := startBlockNumber; i <= startHeight; i++ {
		header = bc.GetHeaderByNumber(i)
		dbStakers = bc.ReadDBStakerPool(header)
		pledgedTokens, err = bc.ReadIncrementalValidators(header)
		if err != nil {
			return nil, nil, err
		}
		if dbStakers != nil && len(dbStakers.DBStakers) > 0 {
			for _, staker := range dbStakers.DBStakers {
				if staker.DeleteFlag {
					stakerPool.RemoveStaker(staker.Address(), staker.Balance)
				} else {
					stakerPool.AddStaker(staker.Address(), staker.Balance)
				}
			}
		}
		if pledgedTokens != nil && len(pledgedTokens.PledgedTokens) > 0 {
			for _, pledgedToken := range pledgedTokens.PledgedTokens {
				if pledgedToken.Flag {
					validatorPool.AddValidator(pledgedToken.Address, pledgedToken.Amount, pledgedToken.ProxyAddress)
				} else {
					validatorPool.RemoveValidator(pledgedToken.Address, pledgedToken.Amount)
				}
			}
			st, err := bc.StateAt(header.Root)
			if err != nil {
				return nil, nil, err
			}
			for _, account := range validatorPool.Validators {
				coefficient := st.GetValidatorCoefficient(account.Addr)
				validatorPool.CalculateAddressRangeV2(account.Addr, account.Balance, big.NewInt(int64(coefficient)))
			}
		}
	}

	return stakerPool, validatorPool, nil
}

func (bc *BlockChain) verifyStakerPoolByHeader(startHeader *types.Header) (*types.StakerList, *types.ValidatorList, error) {
	var header *types.Header
	var err error
	var stakerPool *types.StakerList
	var validatorPool *types.ValidatorList
	startHeight := startHeader.Number.Uint64()

	//nums := startHeight / WriteStakersFrequency
	//var index uint64
	//for i := nums; i >= 0; i-- {
	//	header = bc.GetHeaderByNumber(i * WriteStakersFrequency)
	//	stakerList := bc.ReadStakePool(header)
	//	validatorList, err := bc.ReadValidatorPool(header)
	//	if err != nil {
	//		continue
	//	}
	//	if stakerList != nil && len(stakerList.Stakers) > 0 &&
	//		validatorList != nil && len(validatorList.Validators) > 0 {
	//		stakerPool = stakerList
	//		validatorPool = validatorList
	//		index = i
	//		break
	//	}
	//}

	var startBlockNumber uint64
	//if stakerPool != nil && len(stakerPool.Stakers) > 0 &&
	//	validatorPool != nil && len(validatorPool.Validators) > 0 {
	//	startBlockNumber = uint64(index*WriteStakersFrequency) + 1
	//} else {
	//	startBlockNumber = 0
	//}

	if stakerPool == nil {
		stakerPool = new(types.StakerList)
	}
	if validatorPool == nil {
		validatorPool = new(types.ValidatorList)
	}

	var dbStakers *types.DBStakerList
	var pledgedTokens *types.PledgedTokenList
	for i := startBlockNumber; i <= startHeight; i++ {
		header = bc.GetHeaderByNumber(i)
		dbStakers = bc.ReadDBStakerPool(header)
		pledgedTokens, err = bc.ReadIncrementalValidators(header)
		if err != nil {
			return nil, nil, err
		}
		if dbStakers != nil && len(dbStakers.DBStakers) > 0 {
			for _, staker := range dbStakers.DBStakers {
				if staker.DeleteFlag {
					stakerPool.RemoveStaker(staker.Address(), staker.Balance)
				} else {
					stakerPool.AddStaker(staker.Address(), staker.Balance)
				}
			}
		}
		if pledgedTokens != nil && len(pledgedTokens.PledgedTokens) > 0 {
			for _, pledgedToken := range pledgedTokens.PledgedTokens {
				if pledgedToken.Flag {
					validatorPool.AddValidator(pledgedToken.Address, pledgedToken.Amount, pledgedToken.ProxyAddress)
				} else {
					validatorPool.RemoveValidator(pledgedToken.Address, pledgedToken.Amount)
				}
			}
			st, err := bc.StateAt(header.Root)
			if err != nil {
				return nil, nil, err
			}
			for _, account := range validatorPool.Validators {
				coefficient := st.GetValidatorCoefficient(account.Addr)
				validatorPool.CalculateAddressRangeV2(account.Addr, account.Balance, big.NewInt(int64(coefficient)))
			}
		}
	}

	return stakerPool, validatorPool, nil
}

func (bc *BlockChain) updateStakerPool(stakerPool *types.StakerList,
	validatorPool *types.ValidatorList,
	header *types.Header) (*types.StakerList, *types.ValidatorList, error) {
	var dbStakers *types.DBStakerList
	var pledgedTokens *types.PledgedTokenList
	var err error
	dbStakers = bc.ReadDBStakerPool(header)
	pledgedTokens, err = bc.ReadIncrementalValidators(header)
	if err != nil {
		return nil, nil, err
	}
	if dbStakers != nil && len(dbStakers.DBStakers) > 0 {
		for _, staker := range dbStakers.DBStakers {
			if staker.DeleteFlag {
				stakerPool.RemoveStaker(staker.Address(), staker.Balance)
			} else {
				stakerPool.AddStaker(staker.Address(), staker.Balance)
			}
		}
	}
	if pledgedTokens != nil && len(pledgedTokens.PledgedTokens) > 0 {
		for _, pledgedToken := range pledgedTokens.PledgedTokens {
			if pledgedToken.Flag {
				validatorPool.AddValidator(pledgedToken.Address, pledgedToken.Amount, pledgedToken.ProxyAddress)
			} else {
				validatorPool.RemoveValidator(pledgedToken.Address, pledgedToken.Amount)
			}
		}
		st, err := bc.StateAt(header.Root)
		if err != nil {
			return nil, nil, err
		}
		for _, account := range validatorPool.Validators {
			coefficient := st.GetValidatorCoefficient(account.Addr)
			validatorPool.CalculateAddressRangeV2(account.Addr, account.Balance, big.NewInt(int64(coefficient)))
		}
	}

	return stakerPool, validatorPool, nil
}

func (bc *BlockChain) WriteStakersToDB() {
	for {
		select {
		case stakers := <-bc.bytesStakersCh:
			bc.WriteStakerBytes(stakers.Header, stakers.StakerList)
			bc.WriteValidatorBytes(stakers.Header, stakers.ValidatorList)
		case <-bc.quit:
			return
		}
	}
}

func (bc *BlockChain) DeleteExpiredCoefficents() {
	expired := 3
	var minBlockNumber uint64 = 0
	for {
		if len(bc.coefficients) <= expired {
			break
		}
		for k, _ := range bc.coefficients {
			if minBlockNumber == 0 {
				minBlockNumber = k
			} else {
				if minBlockNumber > k {
					minBlockNumber = k
				}
			}
		}
		delete(bc.coefficients, minBlockNumber)
	}
}

func (bc *BlockChain) DeleteCoefficients() {
	var deleteItems []uint64
	for k, _ := range bc.coefficients {
		deleteItems = append(deleteItems, k)
	}

	for _, v := range deleteItems {
		delete(bc.coefficients, v)
	}
}

// GetStakerPool return bc.stakerPool
func (bc *BlockChain) GetStakerPool() *types.StakerList {
	return bc.stakerPool
}

func (bc *BlockChain) GetCurrentValidatorPool() *types.ValidatorList {
	return bc.validatorPool.DeepCopy()
}

func (bc *BlockChain) GetValidatorPoolByHeader(header *types.Header) (*types.ValidatorList, error) {
	tempHeader := bc.CurrentHeader()
	validatorPool := bc.GetCurrentValidatorPool()

	if header.Number.Cmp(tempHeader.Number) > 0 {
		return nil, errors.New("greater than current header")
	}

	for {
		if tempHeader.Number.Cmp(header.Number) <= 0 {
			break
		}
		pledgedTokens, err := bc.ReadIncrementalValidators(tempHeader)
		if err != nil {
			return nil, err
		}
		if pledgedTokens != nil && len(pledgedTokens.PledgedTokens) > 0 {
			for _, pledgedToken := range pledgedTokens.PledgedTokens {
				if !pledgedToken.Flag {
					bc.validatorPool.AddValidator(pledgedToken.Address, pledgedToken.Amount, pledgedToken.ProxyAddress)
				} else {
					bc.validatorPool.RemoveValidator(pledgedToken.Address, pledgedToken.Amount)
				}
			}
		}
		st, err := bc.StateAt(header.Root)
		if err != nil {
			return nil, err
		}
		for _, account := range bc.validatorPool.Validators {
			coefficient := st.GetValidatorCoefficient(account.Addr)
			bc.validatorPool.CalculateAddressRangeV2(account.Addr, account.Balance, big.NewInt(int64(coefficient)))
		}
		tempHeader = bc.GetHeaderByNumber(tempHeader.Number.Uint64() - 1)
	}
	return validatorPool, nil
}

// loadLastState loads the last known chain state from the database. This method
// assumes that the chain manager mutex is held.
func (bc *BlockChain) loadLastState() error {
	// Restore the last known head block
	head := rawdb.ReadHeadBlockHash(bc.db)
	if head == (common.Hash{}) {
		// Corrupt or empty database, init from scratch
		log.Warn("Empty database, resetting chain")
		return bc.Reset()
	}
	// Make sure the entire head block is available
	currentBlock := bc.GetBlockByHash(head)
	if currentBlock == nil {
		// Corrupt or empty database, init from scratch
		log.Warn("Head block missing, resetting chain", "hash", head)
		return bc.Reset()
	}
	// Everything seems to be fine, set as the head block
	bc.currentBlock.Store(currentBlock)
	headBlockGauge.Update(int64(currentBlock.NumberU64()))

	// Restore the last known head header
	currentHeader := currentBlock.Header()
	if head := rawdb.ReadHeadHeaderHash(bc.db); head != (common.Hash{}) {
		if header := bc.GetHeaderByHash(head); header != nil {
			currentHeader = header
		}
	}
	bc.hc.SetCurrentHeader(currentHeader)

	// Restore the last known head fast block
	bc.currentFastBlock.Store(currentBlock)
	headFastBlockGauge.Update(int64(currentBlock.NumberU64()))

	if head := rawdb.ReadHeadFastBlockHash(bc.db); head != (common.Hash{}) {
		if block := bc.GetBlockByHash(head); block != nil {
			bc.currentFastBlock.Store(block)
			headFastBlockGauge.Update(int64(block.NumberU64()))
		}
	}
	// Issue a status log for the user
	currentFastBlock := bc.CurrentFastBlock()

	headerTd := bc.GetTd(currentHeader.Hash(), currentHeader.Number.Uint64())
	blockTd := bc.GetTd(currentBlock.Hash(), currentBlock.NumberU64())
	fastTd := bc.GetTd(currentFastBlock.Hash(), currentFastBlock.NumberU64())

	log.Info("Loaded most recent local header", "number", currentHeader.Number, "hash", currentHeader.Hash(), "td", headerTd, "age", common.PrettyAge(time.Unix(int64(currentHeader.Time), 0)))
	log.Info("Loaded most recent local full block", "number", currentBlock.Number(), "hash", currentBlock.Hash(), "td", blockTd, "age", common.PrettyAge(time.Unix(int64(currentBlock.Time()), 0)))
	log.Info("Loaded most recent local fast block", "number", currentFastBlock.Number(), "hash", currentFastBlock.Hash(), "td", fastTd, "age", common.PrettyAge(time.Unix(int64(currentFastBlock.Time()), 0)))
	if pivot := rawdb.ReadLastPivotNumber(bc.db); pivot != nil {
		log.Info("Loaded last fast-sync pivot marker", "number", *pivot)
	}
	return nil
}

// SetHead rewinds the local chain to a new head. Depending on whether the node
// was fast synced or full synced and in which state, the method will try to
// delete minimal data from disk whilst retaining chain consistency.
func (bc *BlockChain) SetHead(head uint64) error {
	_, err := bc.SetHeadBeyondRoot(head, common.Hash{})
	return err
}

// SetHeadBeyondRoot rewinds the local chain to a new head with the extra condition
// that the rewind must pass the specified state root. This method is meant to be
// used when rewinding with snapshots enabled to ensure that we go back further than
// persistent disk layer. Depending on whether the node was fast synced or full, and
// in which state, the method will try to delete minimal data from disk whilst
// retaining chain consistency.
//
// The method returns the block number where the requested root cap was found.
func (bc *BlockChain) SetHeadBeyondRoot(head uint64, root common.Hash) (uint64, error) {
	bc.chainmu.Lock()
	defer bc.chainmu.Unlock()

	// Track the block number of the requested root hash
	var rootNumber uint64 // (no root == always 0)

	// Retrieve the last pivot block to short circuit rollbacks beyond it and the
	// current freezer limit to start nuking id underflown
	pivot := rawdb.ReadLastPivotNumber(bc.db)
	frozen, _ := bc.db.Ancients()

	updateFn := func(db ethdb.KeyValueWriter, header *types.Header) (uint64, bool) {
		// Rewind the block chain, ensuring we don't end up with a stateless head
		// block. Note, depth equality is permitted to allow using SetHead as a
		// chain reparation mechanism without deleting any data!
		if currentBlock := bc.CurrentBlock(); currentBlock != nil && header.Number.Uint64() <= currentBlock.NumberU64() {
			newHeadBlock := bc.GetBlock(header.Hash(), header.Number.Uint64())
			if newHeadBlock == nil {
				log.Error("Gap in the chain, rewinding to genesis", "number", header.Number, "hash", header.Hash())
				newHeadBlock = bc.genesisBlock
			} else {
				// Block exists, keep rewinding until we find one with state,
				// keeping rewinding until we exceed the optional threshold
				// root hash
				beyondRoot := (root == common.Hash{}) // Flag whether we're beyond the requested root (no root, always true)

				for {
					// If a root threshold was requested but not yet crossed, check
					if root != (common.Hash{}) && !beyondRoot && newHeadBlock.Root() == root {
						beyondRoot, rootNumber = true, newHeadBlock.NumberU64()
					}
					if _, err := state.New(newHeadBlock.Root(), bc.stateCache, bc.snaps); err != nil {
						log.Trace("Block state missing, rewinding further", "number", newHeadBlock.NumberU64(), "hash", newHeadBlock.Hash())
						if pivot == nil || newHeadBlock.NumberU64() > *pivot {
							parent := bc.GetBlock(newHeadBlock.ParentHash(), newHeadBlock.NumberU64()-1)
							if parent != nil {
								newHeadBlock = parent
								continue
							}
							log.Error("Missing block in the middle, aiming genesis", "number", newHeadBlock.NumberU64()-1, "hash", newHeadBlock.ParentHash())
							newHeadBlock = bc.genesisBlock
						} else {
							log.Trace("Rewind passed pivot, aiming genesis", "number", newHeadBlock.NumberU64(), "hash", newHeadBlock.Hash(), "pivot", *pivot)
							newHeadBlock = bc.genesisBlock
						}
					}
					if beyondRoot || newHeadBlock.NumberU64() == 0 {
						log.Debug("Rewound to block with state", "number", newHeadBlock.NumberU64(), "hash", newHeadBlock.Hash())
						break
					}
					log.Debug("Skipping block with threshold state", "number", newHeadBlock.NumberU64(), "hash", newHeadBlock.Hash(), "root", newHeadBlock.Root())
					newHeadBlock = bc.GetBlock(newHeadBlock.ParentHash(), newHeadBlock.NumberU64()-1) // Keep rewinding
				}
			}
			rawdb.WriteHeadBlockHash(db, newHeadBlock.Hash())

			// Degrade the chain markers if they are explicitly reverted.
			// In theory we should update all in-memory markers in the
			// last step, however the direction of SetHead is from high
			// to low, so it's safe the update in-memory markers directly.
			bc.currentBlock.Store(newHeadBlock)
			headBlockGauge.Update(int64(newHeadBlock.NumberU64()))
		}
		// Rewind the fast block in a simpleton way to the target head
		if currentFastBlock := bc.CurrentFastBlock(); currentFastBlock != nil && header.Number.Uint64() < currentFastBlock.NumberU64() {
			newHeadFastBlock := bc.GetBlock(header.Hash(), header.Number.Uint64())
			// If either blocks reached nil, reset to the genesis state
			if newHeadFastBlock == nil {
				newHeadFastBlock = bc.genesisBlock
			}
			rawdb.WriteHeadFastBlockHash(db, newHeadFastBlock.Hash())

			// Degrade the chain markers if they are explicitly reverted.
			// In theory we should update all in-memory markers in the
			// last step, however the direction of SetHead is from high
			// to low, so it's safe the update in-memory markers directly.
			bc.currentFastBlock.Store(newHeadFastBlock)
			headFastBlockGauge.Update(int64(newHeadFastBlock.NumberU64()))
		}
		head := bc.CurrentBlock().NumberU64()

		// If setHead underflown the freezer threshold and the block processing
		// intent afterwards is full block importing, delete the chain segment
		// between the stateful-block and the sethead target.
		var wipe bool
		if head+1 < frozen {
			wipe = pivot == nil || head >= *pivot
		}
		return head, wipe // Only force wipe if full synced
	}
	// Rewind the header chain, deleting all block bodies until then
	delFn := func(db ethdb.KeyValueWriter, hash common.Hash, num uint64) {
		// Ignore the error here since light client won't hit this path
		frozen, _ := bc.db.Ancients()
		if num+1 <= frozen {
			// Truncate all relative data(header, total difficulty, body, receipt
			// and canonical hash) from ancient store.
			if err := bc.db.TruncateAncients(num); err != nil {
				log.Crit("Failed to truncate ancient data", "number", num, "err", err)
			}
			// Remove the hash <-> number mapping from the active store.
			rawdb.DeleteHeaderNumber(db, hash)
		} else {
			// Remove relative body and receipts from the active store.
			// The header, total difficulty and canonical hash will be
			// removed in the hc.SetHead function.
			rawdb.DeleteBody(db, hash, num)
			rawdb.DeleteReceipts(db, hash, num)
		}
		// Todo(rjl493456442) txlookup, bloombits, etc
	}
	// If SetHead was only called as a chain reparation method, try to skip
	// touching the header chain altogether, unless the freezer is broken
	if block := bc.CurrentBlock(); block.NumberU64() == head {
		if target, force := updateFn(bc.db, block.Header()); force {
			bc.hc.SetHead(target, updateFn, delFn)
		}
	} else {
		// Rewind the chain to the requested head and keep going backwards until a
		// block with a state is found or fast sync pivot is passed
		log.Warn("Rewinding blockchain", "target", head)
		bc.hc.SetHead(head, updateFn, delFn)
	}
	// Clear out any stale content from the caches
	bc.bodyCache.Purge()
	bc.bodyRLPCache.Purge()
	bc.receiptsCache.Purge()
	bc.blockCache.Purge()
	bc.txLookupCache.Purge()
	bc.futureBlocks.Purge()

	return rootNumber, bc.loadLastState()
}

// FastSyncCommitHead sets the current head block to the one defined by the hash
// irrelevant what the chain contents were prior.
func (bc *BlockChain) FastSyncCommitHead(hash common.Hash) error {
	// Make sure that both the block as well at its state trie exists
	block := bc.GetBlockByHash(hash)
	if block == nil {
		return fmt.Errorf("non existent block [%x..]", hash[:4])
	}
	if _, err := trie.NewSecure(block.Root(), bc.stateCache.TrieDB()); err != nil {
		return err
	}
	// If all checks out, manually set the head block
	bc.chainmu.Lock()
	bc.currentBlock.Store(block)
	headBlockGauge.Update(int64(block.NumberU64()))
	bc.chainmu.Unlock()

	// Destroy any existing state snapshot and regenerate it in the background,
	// also resuming the normal maintenance of any previously paused snapshot.
	if bc.snaps != nil {
		bc.snaps.Rebuild(block.Root())
	}
	log.Info("Committed new head block", "number", block.Number(), "hash", hash)
	return nil
}

// GasLimit returns the gas limit of the current HEAD block.
func (bc *BlockChain) GasLimit() uint64 {
	return bc.CurrentBlock().GasLimit()
}

// CurrentBlock retrieves the current head block of the canonical chain. The
// block is retrieved from the blockchain's internal cache.
func (bc *BlockChain) CurrentBlock() *types.Block {
	return bc.currentBlock.Load().(*types.Block)
}

// Snapshots returns the blockchain snapshot tree.
func (bc *BlockChain) Snapshots() *snapshot.Tree {
	return bc.snaps
}

// CurrentFastBlock retrieves the current fast-sync head block of the canonical
// chain. The block is retrieved from the blockchain's internal cache.
func (bc *BlockChain) CurrentFastBlock() *types.Block {
	return bc.currentFastBlock.Load().(*types.Block)
}

// Validator returns the current validator.
func (bc *BlockChain) Validator() Validator {
	return bc.validator
}

// Processor returns the current processor.
func (bc *BlockChain) Processor() Processor {
	return bc.processor
}

// State returns a new mutable state based on the current HEAD block.
func (bc *BlockChain) State() (*state.StateDB, error) {
	return bc.StateAt(bc.CurrentBlock().Root())
}

// StateAt returns a new mutable state based on a particular point in time.
func (bc *BlockChain) StateAt(root common.Hash) (*state.StateDB, error) {
	return state.New(root, bc.stateCache, bc.snaps)
}

// StateCache returns the caching database underpinning the blockchain instance.
func (bc *BlockChain) StateCache() state.Database {
	return bc.stateCache
}

// Reset purges the entire blockchain, restoring it to its genesis state.
func (bc *BlockChain) Reset() error {
	return bc.ResetWithGenesisBlock(bc.genesisBlock)
}

// ResetWithGenesisBlock purges the entire blockchain, restoring it to the
// specified genesis state.
func (bc *BlockChain) ResetWithGenesisBlock(genesis *types.Block) error {
	// Dump the entire block chain and purge the caches
	if err := bc.SetHead(0); err != nil {
		return err
	}
	bc.chainmu.Lock()
	defer bc.chainmu.Unlock()

	// Prepare the genesis block and reinitialise the chain
	batch := bc.db.NewBatch()
	rawdb.WriteTd(batch, genesis.Hash(), genesis.NumberU64(), genesis.Difficulty())
	rawdb.WriteBlock(batch, genesis)
	if err := batch.Write(); err != nil {
		log.Crit("Failed to write genesis block", "err", err)
	}
	bc.writeHeadBlock(genesis)

	// Last update all in-memory chain markers
	bc.genesisBlock = genesis
	bc.currentBlock.Store(bc.genesisBlock)
	headBlockGauge.Update(int64(bc.genesisBlock.NumberU64()))
	bc.hc.SetGenesis(bc.genesisBlock.Header())
	bc.hc.SetCurrentHeader(bc.genesisBlock.Header())
	bc.currentFastBlock.Store(bc.genesisBlock)
	headFastBlockGauge.Update(int64(bc.genesisBlock.NumberU64()))
	return nil
}

// Export writes the active chain to the given writer.
func (bc *BlockChain) Export(w io.Writer) error {
	return bc.ExportN(w, uint64(0), bc.CurrentBlock().NumberU64())
}

// ExportN writes a subset of the active chain to the given writer.
func (bc *BlockChain) ExportN(w io.Writer, first uint64, last uint64) error {
	bc.chainmu.RLock()
	defer bc.chainmu.RUnlock()

	if first > last {
		return fmt.Errorf("export failed: first (%d) is greater than last (%d)", first, last)
	}
	log.Info("Exporting batch of blocks", "count", last-first+1)

	start, reported := time.Now(), time.Now()
	for nr := first; nr <= last; nr++ {
		block := bc.GetBlockByNumber(nr)
		if block == nil {
			return fmt.Errorf("export failed on #%d: not found", nr)
		}
		if err := block.EncodeRLP(w); err != nil {
			return err
		}
		if time.Since(reported) >= statsReportLimit {
			log.Info("Exporting blocks", "exported", block.NumberU64()-first, "elapsed", common.PrettyDuration(time.Since(start)))
			reported = time.Now()
		}
	}
	return nil
}

// writeHeadBlock injects a new head block into the current block chain. This method
// assumes that the block is indeed a true head. It will also reset the head
// header and the head fast sync block to this very same block if they are older
// or if they are on a different side chain.
//
// Note, this function assumes that the `mu` mutex is held!
func (bc *BlockChain) writeHeadBlock(block *types.Block) {
	// If the block is on a side chain or an unknown one, force other heads onto it too
	updateHeads := rawdb.ReadCanonicalHash(bc.db, block.NumberU64()) != block.Hash()

	// Add the block to the canonical chain number scheme and mark as the head
	batch := bc.db.NewBatch()
	rawdb.WriteCanonicalHash(batch, block.Hash(), block.NumberU64())
	rawdb.WriteTxLookupEntriesByBlock(batch, block)
	rawdb.WriteHeadBlockHash(batch, block.Hash())

	// If the block is better than our head or is on a different chain, force update heads
	if updateHeads {
		rawdb.WriteHeadHeaderHash(batch, block.Hash())
		rawdb.WriteHeadFastBlockHash(batch, block.Hash())
	}
	// Flush the whole batch into the disk, exit the node if failed
	if err := batch.Write(); err != nil {
		log.Crit("Failed to update chain indexes and markers", "err", err)
	}
	// Update all in-memory chain markers in the last step
	if updateHeads {
		bc.hc.SetCurrentHeader(block.Header())
		bc.currentFastBlock.Store(block)
		headFastBlockGauge.Update(int64(block.NumberU64()))
	}
	bc.currentBlock.Store(block)
	headBlockGauge.Update(int64(block.NumberU64()))
}

// Genesis retrieves the chain's genesis block.
func (bc *BlockChain) Genesis() *types.Block {
	return bc.genesisBlock
}

// GetBody retrieves a block body (transactions and uncles) from the database by
// hash, caching it if found.
func (bc *BlockChain) GetBody(hash common.Hash) *types.Body {
	// Short circuit if the body's already in the cache, retrieve otherwise
	if cached, ok := bc.bodyCache.Get(hash); ok {
		body := cached.(*types.Body)
		return body
	}
	number := bc.hc.GetBlockNumber(hash)
	if number == nil {
		return nil
	}
	body := rawdb.ReadBody(bc.db, hash, *number)
	if body == nil {
		return nil
	}
	// Cache the found body for next time and return
	bc.bodyCache.Add(hash, body)
	return body
}

// GetBodyRLP retrieves a block body in RLP encoding from the database by hash,
// caching it if found.
func (bc *BlockChain) GetBodyRLP(hash common.Hash) rlp.RawValue {
	// Short circuit if the body's already in the cache, retrieve otherwise
	if cached, ok := bc.bodyRLPCache.Get(hash); ok {
		return cached.(rlp.RawValue)
	}
	number := bc.hc.GetBlockNumber(hash)
	if number == nil {
		return nil
	}
	body := rawdb.ReadBodyRLP(bc.db, hash, *number)
	if len(body) == 0 {
		return nil
	}
	// Cache the found body for next time and return
	bc.bodyRLPCache.Add(hash, body)
	return body
}

// HasBlock checks if a block is fully present in the database or not.
func (bc *BlockChain) HasBlock(hash common.Hash, number uint64) bool {
	if bc.blockCache.Contains(hash) {
		return true
	}
	return rawdb.HasBody(bc.db, hash, number)
}

// HasFastBlock checks if a fast block is fully present in the database or not.
func (bc *BlockChain) HasFastBlock(hash common.Hash, number uint64) bool {
	if !bc.HasBlock(hash, number) {
		return false
	}
	if bc.receiptsCache.Contains(hash) {
		return true
	}
	return rawdb.HasReceipts(bc.db, hash, number)
}

// HasState checks if state trie is fully present in the database or not.
func (bc *BlockChain) HasState(hash common.Hash) bool {
	_, err := bc.stateCache.OpenTrie(hash)
	return err == nil
}

// HasBlockAndState checks if a block and associated state trie is fully present
// in the database or not, caching it if present.
func (bc *BlockChain) HasBlockAndState(hash common.Hash, number uint64) bool {
	// Check first that the block itself is known
	block := bc.GetBlock(hash, number)
	if block == nil {
		return false
	}
	return bc.HasState(block.Root())
}

// GetBlock retrieves a block from the database by hash and number,
// caching it if found.
func (bc *BlockChain) GetBlock(hash common.Hash, number uint64) *types.Block {
	// Short circuit if the block's already in the cache, retrieve otherwise
	if block, ok := bc.blockCache.Get(hash); ok {
		return block.(*types.Block)
	}
	block := rawdb.ReadBlock(bc.db, hash, number)
	if block == nil {
		return nil
	}
	// Cache the found block for next time and return
	bc.blockCache.Add(block.Hash(), block)
	return block
}

// GetBlockByHash retrieves a block from the database by hash, caching it if found.
func (bc *BlockChain) GetBlockByHash(hash common.Hash) *types.Block {
	number := bc.hc.GetBlockNumber(hash)
	if number == nil {
		return nil
	}
	return bc.GetBlock(hash, *number)
}

// GetBlockByNumber retrieves a block from the database by number, caching it
// (associated with its hash) if found.
func (bc *BlockChain) GetBlockByNumber(number uint64) *types.Block {
	hash := rawdb.ReadCanonicalHash(bc.db, number)
	if hash == (common.Hash{}) {
		return nil
	}
	return bc.GetBlock(hash, number)
}

// GetReceiptsByHash retrieves the receipts for all transactions in a given block.
func (bc *BlockChain) GetReceiptsByHash(hash common.Hash) types.Receipts {
	if receipts, ok := bc.receiptsCache.Get(hash); ok {
		return receipts.(types.Receipts)
	}
	number := rawdb.ReadHeaderNumber(bc.db, hash)
	if number == nil {
		return nil
	}
	receipts := rawdb.ReadReceipts(bc.db, hash, *number, bc.chainConfig)
	if receipts == nil {
		return nil
	}
	bc.receiptsCache.Add(hash, receipts)
	return receipts
}

// GetBlocksFromHash returns the block corresponding to hash and up to n-1 ancestors.
// [deprecated by eth/62]
func (bc *BlockChain) GetBlocksFromHash(hash common.Hash, n int) (blocks []*types.Block) {
	number := bc.hc.GetBlockNumber(hash)
	if number == nil {
		return nil
	}
	for i := 0; i < n; i++ {
		block := bc.GetBlock(hash, *number)
		if block == nil {
			break
		}
		blocks = append(blocks, block)
		hash = block.ParentHash()
		*number--
	}
	return
}

// GetUnclesInChain retrieves all the uncles from a given block backwards until
// a specific distance is reached.
func (bc *BlockChain) GetUnclesInChain(block *types.Block, length int) []*types.Header {
	uncles := []*types.Header{}
	for i := 0; block != nil && i < length; i++ {
		uncles = append(uncles, block.Uncles()...)
		block = bc.GetBlock(block.ParentHash(), block.NumberU64()-1)
	}
	return uncles
}

// TrieNode retrieves a blob of data associated with a trie node
// either from ephemeral in-memory cache, or from persistent storage.
func (bc *BlockChain) TrieNode(hash common.Hash) ([]byte, error) {
	return bc.stateCache.TrieDB().Node(hash)
}

// ContractCode retrieves a blob of data associated with a contract hash
// either from ephemeral in-memory cache, or from persistent storage.
func (bc *BlockChain) ContractCode(hash common.Hash) ([]byte, error) {
	return bc.stateCache.ContractCode(common.Hash{}, hash)
}

// ContractCodeWithPrefix retrieves a blob of data associated with a contract
// hash either from ephemeral in-memory cache, or from persistent storage.
//
// If the code doesn't exist in the in-memory cache, check the storage with
// new code scheme.
func (bc *BlockChain) ContractCodeWithPrefix(hash common.Hash) ([]byte, error) {
	type codeReader interface {
		ContractCodeWithPrefix(addrHash, codeHash common.Hash) ([]byte, error)
	}
	return bc.stateCache.(codeReader).ContractCodeWithPrefix(common.Hash{}, hash)
}

// Stop stops the blockchain service. If any imports are currently in progress
// it will abort them using the procInterrupt.
func (bc *BlockChain) Stop() {
	if !atomic.CompareAndSwapInt32(&bc.running, 0, 1) {
		return
	}
	// Unsubscribe all subscriptions registered from blockchain
	bc.scope.Close()
	close(bc.quit)
	bc.StopInsert()
	bc.wg.Wait()

	// Ensure that the entirety of the state snapshot is journalled to disk.
	var snapBase common.Hash
	if bc.snaps != nil {
		var err error
		if snapBase, err = bc.snaps.Journal(bc.CurrentBlock().Root()); err != nil {
			log.Error("Failed to journal state snapshot", "err", err)
		}
	}
	// Ensure the state of a recent block is also stored to disk before exiting.
	// We're writing three different states to catch different restart scenarios:
	//  - HEAD:     So we don't need to reprocess any blocks in the general case
	//  - HEAD-1:   So we don't do large reorgs if our HEAD becomes an uncle
	//  - HEAD-127: So we have a hard limit on the number of blocks reexecuted
	if !bc.cacheConfig.TrieDirtyDisabled {
		triedb := bc.stateCache.TrieDB()

		for _, offset := range []uint64{0, 1, TriesInMemory - 1} {
			if number := bc.CurrentBlock().NumberU64(); number > offset {
				recent := bc.GetBlockByNumber(number - offset)

				log.Info("Writing cached state to disk", "block", recent.Number(), "hash", recent.Hash(), "root", recent.Root())
				if err := triedb.Commit(recent.Root(), true, nil); err != nil {
					log.Error("Failed to commit recent state trie", "err", err)
				}
			}
		}
		if snapBase != (common.Hash{}) {
			log.Info("Writing snapshot state to disk", "root", snapBase)
			if err := triedb.Commit(snapBase, true, nil); err != nil {
				log.Error("Failed to commit recent state trie", "err", err)
			}
		}
		for !bc.triegc.Empty() {
			triedb.Dereference(bc.triegc.PopItem().(common.Hash))
		}
		if size, _ := triedb.Size(); size != 0 {
			log.Error("Dangling trie nodes after full cleanup")
		}
	}
	// Ensure all live cached entries be saved into disk, so that we can skip
	// cache warmup when node restarts.
	if bc.cacheConfig.TrieCleanJournal != "" {
		triedb := bc.stateCache.TrieDB()
		triedb.SaveCache(bc.cacheConfig.TrieCleanJournal)
	}
	log.Info("Blockchain stopped")
}

// StopInsert interrupts all insertion methods, causing them to return
// errInsertionInterrupted as soon as possible. Insertion is permanently disabled after
// calling this method.
func (bc *BlockChain) StopInsert() {
	atomic.StoreInt32(&bc.procInterrupt, 1)
}

// insertStopped returns true after StopInsert has been called.
func (bc *BlockChain) insertStopped() bool {
	return atomic.LoadInt32(&bc.procInterrupt) == 1
}

func (bc *BlockChain) procFutureBlocks() {
	blocks := make([]*types.Block, 0, bc.futureBlocks.Len())
	for _, hash := range bc.futureBlocks.Keys() {
		if block, exist := bc.futureBlocks.Peek(hash); exist {
			blocks = append(blocks, block.(*types.Block))
		}
	}
	if len(blocks) > 0 {
		sort.Slice(blocks, func(i, j int) bool {
			return blocks[i].NumberU64() < blocks[j].NumberU64()
		})
		// Insert one by one as chain insertion needs contiguous ancestry between blocks
		for i := range blocks {
			bc.InsertChain(blocks[i : i+1])
		}
	}
}

// WriteStatus status of write
type WriteStatus byte

const (
	NonStatTy WriteStatus = iota
	CanonStatTy
	SideStatTy
)

// truncateAncient rewinds the blockchain to the specified header and deletes all
// data in the ancient store that exceeds the specified header.
func (bc *BlockChain) truncateAncient(head uint64) error {
	frozen, err := bc.db.Ancients()
	if err != nil {
		return err
	}
	// Short circuit if there is no data to truncate in ancient store.
	if frozen <= head+1 {
		return nil
	}
	// Truncate all the data in the freezer beyond the specified head
	if err := bc.db.TruncateAncients(head + 1); err != nil {
		return err
	}
	// Clear out any stale content from the caches
	bc.hc.headerCache.Purge()
	bc.hc.tdCache.Purge()
	bc.hc.numberCache.Purge()

	// Clear out any stale content from the caches
	bc.bodyCache.Purge()
	bc.bodyRLPCache.Purge()
	bc.receiptsCache.Purge()
	bc.blockCache.Purge()
	bc.txLookupCache.Purge()
	bc.futureBlocks.Purge()

	log.Info("Rewind ancient data", "number", head)
	return nil
}

// numberHash is just a container for a number and a hash, to represent a block
type numberHash struct {
	number uint64
	hash   common.Hash
}

// InsertReceiptChain attempts to complete an already existing header chain with
// transaction and receipt data.
func (bc *BlockChain) InsertReceiptChain(blockChain types.Blocks, receiptChain []types.Receipts, ancientLimit uint64) (int, error) {
	// We don't require the chainMu here since we want to maximize the
	// concurrency of header insertion and receipt insertion.
	bc.wg.Add(1)
	defer bc.wg.Done()

	var (
		ancientBlocks, liveBlocks     types.Blocks
		ancientReceipts, liveReceipts []types.Receipts
	)
	// Do a sanity check that the provided chain is actually ordered and linked
	for i := 0; i < len(blockChain); i++ {
		if i != 0 {
			if blockChain[i].NumberU64() != blockChain[i-1].NumberU64()+1 || blockChain[i].ParentHash() != blockChain[i-1].Hash() {
				log.Error("Non contiguous receipt insert", "number", blockChain[i].Number(), "hash", blockChain[i].Hash(), "parent", blockChain[i].ParentHash(),
					"prevnumber", blockChain[i-1].Number(), "prevhash", blockChain[i-1].Hash())
				return 0, fmt.Errorf("non contiguous insert: item %d is #%d [%x..], item %d is #%d [%x..] (parent [%x..])", i-1, blockChain[i-1].NumberU64(),
					blockChain[i-1].Hash().Bytes()[:4], i, blockChain[i].NumberU64(), blockChain[i].Hash().Bytes()[:4], blockChain[i].ParentHash().Bytes()[:4])
			}
		}
		if blockChain[i].NumberU64() <= ancientLimit {
			ancientBlocks, ancientReceipts = append(ancientBlocks, blockChain[i]), append(ancientReceipts, receiptChain[i])
		} else {
			liveBlocks, liveReceipts = append(liveBlocks, blockChain[i]), append(liveReceipts, receiptChain[i])
		}
	}

	var (
		stats = struct{ processed, ignored int32 }{}
		start = time.Now()
		size  = 0
	)
	// updateHead updates the head fast sync block if the inserted blocks are better
	// and returns an indicator whether the inserted blocks are canonical.
	updateHead := func(head *types.Block) bool {
		bc.chainmu.Lock()

		// Rewind may have occurred, skip in that case.
		if bc.CurrentHeader().Number.Cmp(head.Number()) >= 0 {
			currentFastBlock, td := bc.CurrentFastBlock(), bc.GetTd(head.Hash(), head.NumberU64())
			if bc.GetTd(currentFastBlock.Hash(), currentFastBlock.NumberU64()).Cmp(td) < 0 {
				rawdb.WriteHeadFastBlockHash(bc.db, head.Hash())
				bc.currentFastBlock.Store(head)
				headFastBlockGauge.Update(int64(head.NumberU64()))
				bc.chainmu.Unlock()
				return true
			}
		}
		bc.chainmu.Unlock()
		return false
	}
	// writeAncient writes blockchain and corresponding receipt chain into ancient store.
	//
	// this function only accepts canonical chain data. All side chain will be reverted
	// eventually.
	writeAncient := func(blockChain types.Blocks, receiptChain []types.Receipts) (int, error) {
		var (
			previous = bc.CurrentFastBlock()
			batch    = bc.db.NewBatch()
		)
		// If any error occurs before updating the head or we are inserting a side chain,
		// all the data written this time wll be rolled back.
		defer func() {
			if previous != nil {
				if err := bc.truncateAncient(previous.NumberU64()); err != nil {
					log.Crit("Truncate ancient store failed", "err", err)
				}
			}
		}()
		var deleted []*numberHash
		for i, block := range blockChain {
			// Short circuit insertion if shutting down or processing failed
			if bc.insertStopped() {
				return 0, errInsertionInterrupted
			}
			// Short circuit insertion if it is required(used in testing only)
			if bc.terminateInsert != nil && bc.terminateInsert(block.Hash(), block.NumberU64()) {
				return i, errors.New("insertion is terminated for testing purpose")
			}
			// Short circuit if the owner header is unknown
			if !bc.HasHeader(block.Hash(), block.NumberU64()) {
				return i, fmt.Errorf("containing header #%d [%x..] unknown", block.Number(), block.Hash().Bytes()[:4])
			}
			if block.NumberU64() == 1 {
				// Make sure to write the genesis into the freezer
				if frozen, _ := bc.db.Ancients(); frozen == 0 {
					h := rawdb.ReadCanonicalHash(bc.db, 0)
					b := rawdb.ReadBlock(bc.db, h, 0)
					size += rawdb.WriteAncientBlock(bc.db, b, rawdb.ReadReceipts(bc.db, h, 0, bc.chainConfig), rawdb.ReadTd(bc.db, h, 0))
					log.Info("Wrote genesis to ancients")
				}
			}
			// Flush data into ancient database.
			size += rawdb.WriteAncientBlock(bc.db, block, receiptChain[i], bc.GetTd(block.Hash(), block.NumberU64()))

			// Write tx indices if any condition is satisfied:
			// * If user requires to reserve all tx indices(txlookuplimit=0)
			// * If all ancient tx indices are required to be reserved(txlookuplimit is even higher than ancientlimit)
			// * If block number is large enough to be regarded as a recent block
			// It means blocks below the ancientLimit-txlookupLimit won't be indexed.
			//
			// But if the `TxIndexTail` is not nil, e.g. Geth is initialized with
			// an external ancient database, during the setup, blockchain will start
			// a background routine to re-indexed all indices in [ancients - txlookupLimit, ancients)
			// range. In this case, all tx indices of newly imported blocks should be
			// generated.
			if bc.txLookupLimit == 0 || ancientLimit <= bc.txLookupLimit || block.NumberU64() >= ancientLimit-bc.txLookupLimit {
				rawdb.WriteTxLookupEntriesByBlock(batch, block)
			} else if rawdb.ReadTxIndexTail(bc.db) != nil {
				rawdb.WriteTxLookupEntriesByBlock(batch, block)
			}
			stats.processed++
		}
		// Flush all tx-lookup index data.
		size += batch.ValueSize()
		if err := batch.Write(); err != nil {
			return 0, err
		}
		batch.Reset()

		// Sync the ancient store explicitly to ensure all data has been flushed to disk.
		if err := bc.db.Sync(); err != nil {
			return 0, err
		}
		if !updateHead(blockChain[len(blockChain)-1]) {
			return 0, errors.New("side blocks can't be accepted as the ancient chain data")
		}
		previous = nil // disable rollback explicitly

		// Wipe out canonical block data.
		for _, nh := range deleted {
			rawdb.DeleteBlockWithoutNumber(batch, nh.hash, nh.number)
			rawdb.DeleteCanonicalHash(batch, nh.number)
		}
		for _, block := range blockChain {
			// Always keep genesis block in active database.
			if block.NumberU64() != 0 {
				rawdb.DeleteBlockWithoutNumber(batch, block.Hash(), block.NumberU64())
				rawdb.DeleteCanonicalHash(batch, block.NumberU64())
			}
		}
		if err := batch.Write(); err != nil {
			return 0, err
		}
		batch.Reset()

		// Wipe out side chain too.
		for _, nh := range deleted {
			for _, hash := range rawdb.ReadAllHashes(bc.db, nh.number) {
				rawdb.DeleteBlock(batch, hash, nh.number)
			}
		}
		for _, block := range blockChain {
			// Always keep genesis block in active database.
			if block.NumberU64() != 0 {
				for _, hash := range rawdb.ReadAllHashes(bc.db, block.NumberU64()) {
					rawdb.DeleteBlock(batch, hash, block.NumberU64())
				}
			}
		}
		if err := batch.Write(); err != nil {
			return 0, err
		}
		return 0, nil
	}
	// writeLive writes blockchain and corresponding receipt chain into active store.
	writeLive := func(blockChain types.Blocks, receiptChain []types.Receipts) (int, error) {
		skipPresenceCheck := false
		batch := bc.db.NewBatch()
		for i, block := range blockChain {
			// Short circuit insertion if shutting down or processing failed
			if bc.insertStopped() {
				return 0, errInsertionInterrupted
			}
			// Short circuit if the owner header is unknown
			if !bc.HasHeader(block.Hash(), block.NumberU64()) {
				return i, fmt.Errorf("containing header #%d [%x..] unknown", block.Number(), block.Hash().Bytes()[:4])
			}
			if !skipPresenceCheck {
				// Ignore if the entire data is already known
				if bc.HasBlock(block.Hash(), block.NumberU64()) {
					stats.ignored++
					continue
				} else {
					// If block N is not present, neither are the later blocks.
					// This should be true, but if we are mistaken, the shortcut
					// here will only cause overwriting of some existing data
					skipPresenceCheck = true
				}
			}
			// Write all the data out into the database
			rawdb.WriteBody(batch, block.Hash(), block.NumberU64(), block.Body())
			rawdb.WriteReceipts(batch, block.Hash(), block.NumberU64(), receiptChain[i])
			rawdb.WriteTxLookupEntriesByBlock(batch, block) // Always write tx indices for live blocks, we assume they are needed

			// Write everything belongs to the blocks into the database. So that
			// we can ensure all components of body is completed(body, receipts,
			// tx indexes)
			if batch.ValueSize() >= ethdb.IdealBatchSize {
				if err := batch.Write(); err != nil {
					return 0, err
				}
				size += batch.ValueSize()
				batch.Reset()
			}
			stats.processed++
		}
		// Write everything belongs to the blocks into the database. So that
		// we can ensure all components of body is completed(body, receipts,
		// tx indexes)
		if batch.ValueSize() > 0 {
			size += batch.ValueSize()
			if err := batch.Write(); err != nil {
				return 0, err
			}
		}
		updateHead(blockChain[len(blockChain)-1])
		return 0, nil
	}
	// Write downloaded chain data and corresponding receipt chain data
	if len(ancientBlocks) > 0 {
		if n, err := writeAncient(ancientBlocks, ancientReceipts); err != nil {
			if err == errInsertionInterrupted {
				return 0, nil
			}
			return n, err
		}
	}
	// Write the tx index tail (block number from where we index) before write any live blocks
	if len(liveBlocks) > 0 && liveBlocks[0].NumberU64() == ancientLimit+1 {
		// The tx index tail can only be one of the following two options:
		// * 0: all ancient blocks have been indexed
		// * ancient-limit: the indices of blocks before ancient-limit are ignored
		if tail := rawdb.ReadTxIndexTail(bc.db); tail == nil {
			if bc.txLookupLimit == 0 || ancientLimit <= bc.txLookupLimit {
				rawdb.WriteTxIndexTail(bc.db, 0)
			} else {
				rawdb.WriteTxIndexTail(bc.db, ancientLimit-bc.txLookupLimit)
			}
		}
	}
	if len(liveBlocks) > 0 {
		if n, err := writeLive(liveBlocks, liveReceipts); err != nil {
			if err == errInsertionInterrupted {
				return 0, nil
			}
			return n, err
		}
	}

	head := blockChain[len(blockChain)-1]
	context := []interface{}{
		"count", stats.processed, "elapsed", common.PrettyDuration(time.Since(start)),
		"number", head.Number(), "hash", head.Hash(), "age", common.PrettyAge(time.Unix(int64(head.Time()), 0)),
		"size", common.StorageSize(size),
	}
	if stats.ignored > 0 {
		context = append(context, []interface{}{"ignored", stats.ignored}...)
	}
	log.Info("Imported new block receipts", context...)

	return 0, nil
}

// SetTxLookupLimit is responsible for updating the txlookup limit to the
// original one stored in db if the new mismatches with the old one.
func (bc *BlockChain) SetTxLookupLimit(limit uint64) {
	bc.txLookupLimit = limit
}

// TxLookupLimit retrieves the txlookup limit used by blockchain to prune
// stale transaction indices.
func (bc *BlockChain) TxLookupLimit() uint64 {
	return bc.txLookupLimit
}

var lastWrite uint64

// writeBlockWithoutState writes only the block and its metadata to the database,
// but does not write any state. This is used to construct competing side forks
// up to the point where they exceed the canonical total difficulty.
func (bc *BlockChain) writeBlockWithoutState(block *types.Block, td *big.Int) (err error) {
	bc.wg.Add(1)
	defer bc.wg.Done()

	batch := bc.db.NewBatch()
	rawdb.WriteTd(batch, block.Hash(), block.NumberU64(), td)
	rawdb.WriteBlock(batch, block)
	if err := batch.Write(); err != nil {
		log.Crit("Failed to write block into disk", "err", err)
	}
	return nil
}

// writeKnownBlock updates the head block flag with a known block
// and introduces chain reorg if necessary.
func (bc *BlockChain) writeKnownBlock(block *types.Block) error {
	bc.wg.Add(1)
	defer bc.wg.Done()

	current := bc.CurrentBlock()
	if block.ParentHash() != current.Hash() {
		if err := bc.reorg(current, block); err != nil {
			return err
		}
	}
	bc.writeHeadBlock(block)
	return nil
}

// WriteBlockWithState writes the block and all associated state to the database.
func (bc *BlockChain) WriteBlockWithState(block *types.Block, receipts []*types.Receipt, logs []*types.Log, state *state.StateDB, emitHeadEvent bool) (status WriteStatus, err error) {
	bc.chainmu.Lock()
	defer bc.chainmu.Unlock()

	return bc.writeBlockWithState(block, receipts, logs, state, emitHeadEvent)
}

// writeBlockWithState writes the block and all associated state to the database,
// but is expects the chain mutex to be held.
func (bc *BlockChain) writeBlockWithState(block *types.Block, receipts []*types.Receipt, logs []*types.Log, state *state.StateDB, emitHeadEvent bool) (status WriteStatus, err error) {
	bc.wg.Add(1)
	defer bc.wg.Done()

	// Calculate the total difficulty of the block
	ptd := bc.GetTd(block.ParentHash(), block.NumberU64()-1)
	if ptd == nil {
		return NonStatTy, consensus.ErrUnknownAncestor
	}
	// Make sure no inconsistent state is leaked during insertion
	currentBlock := bc.CurrentBlock()
	localTd := bc.GetTd(currentBlock.Hash(), currentBlock.NumberU64())
	externTd := new(big.Int).Add(block.Difficulty(), ptd)

	// Irrelevant of the canonical status, write the block itself to the database.
	//
	// Note all the components of block(td, hash->number map, header, body, receipts)
	// should be written atomically. BlockBatch is used for containing all components.
	blockBatch := bc.db.NewBatch()
	rawdb.WriteTd(blockBatch, block.Hash(), block.NumberU64(), externTd)
	rawdb.WriteBlock(blockBatch, block)
	rawdb.WriteReceipts(blockBatch, block.Hash(), block.NumberU64(), receipts)
	rawdb.WritePreimages(blockBatch, state.Preimages())
	if err := blockBatch.Write(); err != nil {
		log.Crit("Failed to write block into disk", "err", err)
	}
	// Commit all cached state changes into underlying memory database.
	root, err := state.Commit(bc.chainConfig.IsEIP158(block.Number()))
	if err != nil {
		return NonStatTy, err
	}
	triedb := bc.stateCache.TrieDB()

	// If we're running an archive node, always flush
	if bc.cacheConfig.TrieDirtyDisabled {
		if err := triedb.Commit(root, false, nil); err != nil {
			return NonStatTy, err
		}
	} else {
		// Full but not archive node, do proper garbage collection
		triedb.Reference(root, common.Hash{}) // metadata reference to keep trie alive
		bc.triegc.Push(root, -int64(block.NumberU64()))

		if current := block.NumberU64(); current > TriesInMemory {
			// If we exceeded our memory allowance, flush matured singleton nodes to disk
			var (
				nodes, imgs = triedb.Size()
				limit       = common.StorageSize(bc.cacheConfig.TrieDirtyLimit) * 1024 * 1024
			)
			if nodes > limit || imgs > 4*1024*1024 {
				triedb.Cap(limit - ethdb.IdealBatchSize)
			}
			// Find the next state trie we need to commit
			chosen := current - TriesInMemory

			// If we exceeded out time allowance, flush an entire trie to disk
			if bc.gcproc > bc.cacheConfig.TrieTimeLimit {
				// If the header is missing (canonical chain behind), we're reorging a low
				// diff sidechain. Suspend committing until this operation is completed.
				header := bc.GetHeaderByNumber(chosen)
				if header == nil {
					log.Warn("Reorg in progress, trie commit postponed", "number", chosen)
				} else {
					// If we're exceeding limits but haven't reached a large enough memory gap,
					// warn the user that the system is becoming unstable.
					if chosen < lastWrite+TriesInMemory && bc.gcproc >= 2*bc.cacheConfig.TrieTimeLimit {
						log.Info("State in memory for too long, committing", "time", bc.gcproc, "allowance", bc.cacheConfig.TrieTimeLimit, "optimum", float64(chosen-lastWrite)/TriesInMemory)
					}
					// Flush an entire trie and restart the counters
					triedb.Commit(header.Root, true, nil)
					lastWrite = chosen
					bc.gcproc = 0
				}
			}
			// Garbage collect anything below our required write retention
			for !bc.triegc.Empty() {
				root, number := bc.triegc.Pop()
				if uint64(-number) > chosen {
					bc.triegc.Push(root, number)
					break
				}
				triedb.Dereference(root.(common.Hash))
			}
		}
	}

	// write mintdeep
	bc.WriteMintDeep(block.Header(), state.MintDeep)
	//// write SNFTExchangePool
	//bc.WriteSNFTExchangePool(block.Header(), state.SNFTExchangePool)
	// write OfficialNFTPool
	bc.WriteOfficialNFTPool(block.Header(), state.OfficialNFTPool)
	// write NominatedOfficialNFT
	bc.WriteNominatedOfficialNFT(block.Header(), state.NominatedOfficialNFT)

	// modify Pledge list
	//exchangerPool := bc.ReadStakePool(bc.GetHeaderByHash(block.Header().ParentHash))
	log.Info("caver|stake-before", "no", block.Header().Number, "len", bc.stakerPool.Len(), "state.ExchangerTokenPool", len(state.ExchangerTokenPool))
	var dbStakers types.DBStakerList
	if len(state.ExchangerTokenPool) > 0 {
		for _, v := range state.ExchangerTokenPool {
			var dbStaker types.DBStaker
			dbStaker.Addr = v.Address
			dbStaker.Balance = v.Amount
			if v.Flag {
				bc.stakerPool.AddStaker(v.Address, v.Amount)
				dbStaker.DeleteFlag = false
			} else {
				bc.stakerPool.RemoveStaker(v.Address, v.Amount)
				dbStaker.DeleteFlag = true
			}
			dbStakers.DBStakers = append(dbStakers.DBStakers, &dbStaker)
		}
		state.ExchangerTokenPool = state.ExchangerTokenPool[:0]
	}
	bc.WriteDBStakerPool(block.Header(), &dbStakers)
	//bc.WriteStakePool(block.Header(), exchangerPool)

	log.Info("caver|stake-after", "no", block.Header().Number, "len", bc.stakerPool.Len(), "state.ExchangerTokenPool", len(state.ExchangerTokenPool))

<<<<<<< HEAD
	//validatorPool, err := bc.ReadValidatorPool(bc.GetHeaderByHash(block.Header().ParentHash))
	//if err != nil {
	//	log.Error("writeBlockWithoutState : invalid validator list", "no", block.Header().Number, "err", err)
	//	return NonStatTy, err
	//}
	log.Info("caver|validator-before", "no", block.Header().Number, "len", bc.validatorPool.Len(), "state.PledgedTokenPool", len(state.PledgedTokenPool))
	var pledgedTokens types.PledgedTokenList
=======
	validatorPool, err := bc.ReadValidatorPool(bc.GetHeaderByHash(block.Header().ParentHash))
	if err != nil {
		log.Error("writeBlockWithoutState : invalid validator list", "no", block.Header().Number, "err", err)
		return NonStatTy, err
	}
	log.Info("caver|validator-before", "no", block.Header().Number, "len", validatorPool.Len(), "state.PledgedTokenPool", len(state.PledgedTokenPool))
	validatorsCoe := make(map[common.Address]uint8)
>>>>>>> 0d6260fc
	if len(state.PledgedTokenPool) > 0 {
		for _, v := range state.PledgedTokenPool {
			if v.Flag {
				bc.validatorPool.AddValidator(v.Address, v.Amount, v.ProxyAddress)
			} else {
				bc.validatorPool.RemoveValidator(v.Address, v.Amount)
			}
			pledgedTokens.PledgedTokens = append(pledgedTokens.PledgedTokens, v)
		}
		state.PledgedTokenPool = state.PledgedTokenPool[:0]
	}

	// Recalculate the weight, which needs to be calculated after the list is determined
	for _, account := range bc.validatorPool.Validators {
		coefficient := state.GetValidatorCoefficient(account.Addr)
<<<<<<< HEAD
		bc.validatorPool.CalculateAddressRangeV2(account.Addr, account.Balance, big.NewInt(int64(coefficient)))
=======
		validatorsCoe[account.Addr] = coefficient
		validatorPool.CalculateAddressRangeV2(account.Addr, account.Balance, big.NewInt(int64(coefficient)))
	}
	bc.coefficients[block.NumberU64()] = validatorsCoe
	bc.DeleteExpiredCoefficents()

	bc.WriteValidatorPool(block.Header(), validatorPool)
	log.Info("caver|validator-after", "no", block.Header().Number, "len", validatorPool.Len(), "state.PledgedTokenPool", len(state.PledgedTokenPool))

	// write the all exchangers to leveldb per WriteStakersFrequency blocks
	if block.NumberU64()%WriteStakersFrequency == 0 {
		data, err := rlp.EncodeToBytes(bc.stakerPool)
		if err == nil {
			stakers := BytesStakerList{
				Header:     block.Header(),
				StakerList: data,
			}
			bc.bytesStakersCh <- stakers
		} else {
			log.Error("Failed to RLP stakePool", "err", err)
		}
>>>>>>> 0d6260fc
	}
	bc.WriteIncrementalValidators(block.Header(), &pledgedTokens)
	//bc.WriteValidatorPool(block.Header(), validatorPool)
	log.Info("caver|validator-after", "no", block.Header().Number, "len", bc.validatorPool.Len(), "state.PledgedTokenPool", len(state.PledgedTokenPool))

	// If the total difficulty is higher than our known, add it to the canonical chain
	// Second clause in the if statement reduces the vulnerability to selfish mining.
	// Please refer to http://www.cs.cornell.edu/~ie53/publications/btcProcFC.pdf
	reorg := externTd.Cmp(localTd) > 0
	currentBlock = bc.CurrentBlock()
	if !reorg && externTd.Cmp(localTd) == 0 {
		// Split same-difficulty blocks by number, then preferentially select
		// the block generated by the local miner as the canonical block.
		if block.NumberU64() < currentBlock.NumberU64() {
			reorg = true
		} else if block.NumberU64() == currentBlock.NumberU64() {
			var currentPreserve, blockPreserve bool
			if bc.shouldPreserve != nil {
				currentPreserve, blockPreserve = bc.shouldPreserve(currentBlock), bc.shouldPreserve(block)
			}
			reorg = !currentPreserve && (blockPreserve || mrand.Float64() < 0.5)
		}
	}

	var oldStakerPool *types.StakerList       //for test
	var newStakerPool *types.StakerList       //for test
	var oldValidatorPool *types.ValidatorList //for test
	var newValidatorPool *types.ValidatorList //for test
	var fork bool

	if reorg {
		// Reorganise the chain if the parent is not the head block
		if block.ParentHash() != currentBlock.Hash() {

			oldStakerPool = bc.stakerPool.DeepCopy()       //for test
			oldValidatorPool = bc.validatorPool.DeepCopy() //for test

			if err := bc.reorg(currentBlock, block); err != nil {
				return NonStatTy, err
			}
<<<<<<< HEAD

			newStakerPool = bc.stakerPool.DeepCopy()       //for test
			newValidatorPool = bc.validatorPool.DeepCopy() //for test
			fork = true                                    //for test
=======
			// handle the fork problem
			bc.DeleteCoefficients()
>>>>>>> 0d6260fc
		}
		status = CanonStatTy
	} else {
		status = SideStatTy
	}
	// Set new head.
	if status == CanonStatTy {
		bc.writeHeadBlock(block)
	}
	bc.futureBlocks.Remove(block.Hash())

	if fork { // for test
		verifyStakerPool, verifyValidatorPool, _ := bc.verifyStakerPoolByHeader(bc.CurrentBlock().Header()) //for test
		if !verifyStakerPool.Compare(oldStakerPool) {
			log.Info("verify staker pool and validator pool", "verifyStakerPool is not same oldStakerPool")
		}
		if !verifyStakerPool.Compare(newStakerPool) {
			log.Error("verify staker pool and validator pool", "verifyStakerPool is not same newStakerPool")
			log.Error("verify staker pool and validator pool", "verifyStakerPool", verifyStakerPool,
				"newStakerPool", newStakerPool)
		}
		if !verifyValidatorPool.Compare(oldValidatorPool) {
			log.Info("verify staker pool and validator pool", "verifyValidatorPool is not same oldValidatorPool")
		}
		if !verifyValidatorPool.Compare(newValidatorPool) {
			log.Error("verify staker pool and validator pool", "verifyValidatorPool is not same newValidatorPool")
			log.Error("verify staker pool and validator pool", "verifyValidatorPool", verifyValidatorPool,
				"newValidatorPool", newValidatorPool)
		}
	}

	// write the all exchangers to leveldb per WriteStakersFrequency blocks
	if block.NumberU64()%WriteStakersFrequency == 0 {
		stakersData, err1 := rlp.EncodeToBytes(bc.stakerPool)
		validatorsData, err2 := rlp.EncodeToBytes(bc.validatorPool)
		if err1 == nil && err2 == nil {
			validatorAndStakers := BytesValidatorAndStakerList{
				Header:        bc.CurrentBlock().Header(),
				StakerList:    stakersData,
				ValidatorList: validatorsData,
			}
			bc.bytesStakersCh <- validatorAndStakers
		} else {
			log.Error("Failed to RLP stakePool", "err", err)
		}
	}

	if status == CanonStatTy {
		bc.chainFeed.Send(ChainEvent{Block: block, Hash: block.Hash(), Logs: logs})
		if len(logs) > 0 {
			bc.logsFeed.Send(logs)
		}
		// In theory we should fire a ChainHeadEvent when we inject
		// a canonical block, but sometimes we can insert a batch of
		// canonicial blocks. Avoid firing too much ChainHeadEvents,
		// we will fire an accumulated ChainHeadEvent and disable fire
		// event here.
		if emitHeadEvent {
			bc.chainHeadFeed.Send(ChainHeadEvent{Block: block})
		}
	} else {
		bc.chainSideFeed.Send(ChainSideEvent{Block: block})
	}

	return status, nil
}

// addFutureBlock checks if the block is within the max allowed window to get
// accepted for future processing, and returns an error if the block is too far
// ahead and was not added.
func (bc *BlockChain) addFutureBlock(block *types.Block) error {
	max := uint64(time.Now().Unix() + maxTimeFutureBlocks)
	if block.Time() > max {
		return fmt.Errorf("future block timestamp %v > allowed %v", block.Time(), max)
	}
	bc.futureBlocks.Add(block.Hash(), block)
	return nil
}

// InsertChain attempts to insert the given batch of blocks in to the canonical
// chain or, otherwise, create a fork. If an error is returned it will return
// the index number of the failing block as well an error describing what went
// wrong.
//
// After insertion is done, all accumulated events will be fired.
func (bc *BlockChain) InsertChain(chain types.Blocks) (int, error) {
	// Sanity check that we have something meaningful to import
	if len(chain) == 0 {
		return 0, nil
	}

	bc.blockProcFeed.Send(true)
	defer bc.blockProcFeed.Send(false)

	// Remove already known canon-blocks
	var (
		block, prev *types.Block
	)
	// Do a sanity check that the provided chain is actually ordered and linked
	for i := 1; i < len(chain); i++ {
		block = chain[i]
		prev = chain[i-1]
		if block.NumberU64() != prev.NumberU64()+1 || block.ParentHash() != prev.Hash() {
			// Chain broke ancestry, log a message (programming error) and skip insertion
			log.Error("Non contiguous block insert", "number", block.Number(), "hash", block.Hash(),
				"parent", block.ParentHash(), "prevnumber", prev.Number(), "prevhash", prev.Hash())

			return 0, fmt.Errorf("non contiguous insert: item %d is #%d [%x..], item %d is #%d [%x..] (parent [%x..])", i-1, prev.NumberU64(),
				prev.Hash().Bytes()[:4], i, block.NumberU64(), block.Hash().Bytes()[:4], block.ParentHash().Bytes()[:4])
		}
	}
	// Pre-checks passed, start the full block imports
	bc.wg.Add(1)
	bc.chainmu.Lock()
	n, err := bc.insertChain(chain, true)
	bc.chainmu.Unlock()
	bc.wg.Done()

	return n, err
}

// InsertChainWithoutSealVerification works exactly the same
// except for seal verification, seal verification is omitted
func (bc *BlockChain) InsertChainWithoutSealVerification(block *types.Block) (int, error) {
	bc.blockProcFeed.Send(true)
	defer bc.blockProcFeed.Send(false)

	// Pre-checks passed, start the full block imports
	bc.wg.Add(1)
	bc.chainmu.Lock()
	n, err := bc.insertChain(types.Blocks([]*types.Block{block}), false)
	bc.chainmu.Unlock()
	bc.wg.Done()

	return n, err
}

// insertChain is the internal implementation of InsertChain, which assumes that
// 1) chains are contiguous, and 2) The chain mutex is held.
//
// This method is split out so that import batches that require re-injecting
// historical blocks can do so without releasing the lock, which could lead to
// racey behaviour. If a sidechain import is in progress, and the historic state
// is imported, but then new canon-head is added before the actual sidechain
// completes, then the historic state could be pruned again
func (bc *BlockChain) insertChain(chain types.Blocks, verifySeals bool) (int, error) {
	log.Info("insertChain : enter", "len", len(chain))
	// If the chain is terminating, don't even bother starting up
	if atomic.LoadInt32(&bc.procInterrupt) == 1 {
		return 0, nil
	}
	// Start a parallel signature recovery (signer will fluke on fork transition, minimal perf loss)
	senderCacher.recoverFromBlocks(types.MakeSigner(bc.chainConfig, chain[0].Number()), chain)

	var (
		stats     = insertStats{startTime: mclock.Now()}
		lastCanon *types.Block
	)
	// Fire a single chain head event if we've progressed the chain
	defer func() {
		if lastCanon != nil && bc.CurrentBlock().Hash() == lastCanon.Hash() {
			bc.chainHeadFeed.Send(ChainHeadEvent{lastCanon})
		}
	}()
	// Start the parallel header verifier
	headers := make([]*types.Header, len(chain))
	seals := make([]bool, len(chain))

	for i, block := range chain {
		headers[i] = block.Header()
		seals[i] = verifySeals
	}
	abort, results := bc.engine.VerifyHeaders(bc, headers, seals)
	defer close(abort)

	// Peek the error for the first block to decide the directing import logic
	it := newInsertIterator(chain, results, bc.validator)

	block, err := it.next()

	// Left-trim all the known blocks
	if err == ErrKnownBlock {
		// First block (and state) is known
		//   1. We did a roll-back, and should now do a re-import
		//   2. The block is stored as a sidechain, and is lying about it's stateroot, and passes a stateroot
		// 	    from the canonical chain, which has not been verified.
		// Skip all known blocks that are behind us
		var (
			current  = bc.CurrentBlock()
			localTd  = bc.GetTd(current.Hash(), current.NumberU64())
			externTd = bc.GetTd(block.ParentHash(), block.NumberU64()-1) // The first block can't be nil
		)
		for block != nil && err == ErrKnownBlock {
			externTd = new(big.Int).Add(externTd, block.Difficulty())
			if localTd.Cmp(externTd) < 0 {
				break
			}
			log.Debug("Ignoring already known block", "number", block.Number(), "hash", block.Hash())
			stats.ignored++

			block, err = it.next()
		}
		// The remaining blocks are still known blocks, the only scenario here is:
		// During the fast sync, the pivot point is already submitted but rollback
		// happens. Then node resets the head full block to a lower height via `rollback`
		// and leaves a few known blocks in the database.
		//
		// When node runs a fast sync again, it can re-import a batch of known blocks via
		// `insertChain` while a part of them have higher total difficulty than current
		// head full block(new pivot point).
		for block != nil && err == ErrKnownBlock {
			log.Debug("Writing previously known block", "number", block.Number(), "hash", block.Hash())
			if err := bc.writeKnownBlock(block); err != nil {
				return it.index, err
			}
			lastCanon = block

			block, err = it.next()
		}
		// Falls through to the block import
	}
	switch {
	// First block is pruned, insert as sidechain and reorg only if TD grows enough
	case errors.Is(err, consensus.ErrPrunedAncestor):
		log.Debug("Pruned ancestor, inserting as sidechain", "number", block.Number(), "hash", block.Hash())
		return bc.insertSideChain(block, it)

	// First block is future, shove it (and all children) to the future queue (unknown ancestor)
	case errors.Is(err, consensus.ErrFutureBlock) || (errors.Is(err, consensus.ErrUnknownAncestor) && bc.futureBlocks.Contains(it.first().ParentHash())):
		for block != nil && (it.index == 0 || errors.Is(err, consensus.ErrUnknownAncestor)) {
			log.Debug("Future block, postponing import", "number", block.Number(), "hash", block.Hash())
			if err := bc.addFutureBlock(block); err != nil {
				return it.index, err
			}
			block, err = it.next()
		}
		stats.queued += it.processed()
		stats.ignored += it.remaining()

		// If there are any still remaining, mark as ignored
		return it.index, err

	// Some other error occurred, abort
	case err != nil:
		bc.futureBlocks.Remove(block.Hash())
		stats.ignored += len(it.chain)
		bc.reportBlock(block, nil, err)
		return it.index, err
	}
	// No validation errors for the first block (or chain prefix skipped)
	var activeState *state.StateDB
	defer func() {
		// The chain importer is starting and stopping trie prefetchers. If a bad
		// block or other error is hit however, an early return may not properly
		// terminate the background threads. This defer ensures that we clean up
		// and dangling prefetcher, without defering each and holding on live refs.
		if activeState != nil {
			activeState.StopPrefetcher()
		}
	}()

	for ; block != nil && err == nil || err == ErrKnownBlock; block, err = it.next() {
		// If the chain is terminating, stop processing blocks
		if bc.insertStopped() {
			log.Debug("Abort during block processing")
			break
		}
		// If the header is a banned one, straight out abort
		if BadHashes[block.Hash()] {
			bc.reportBlock(block, nil, ErrBannedHash)
			return it.index, ErrBannedHash
		}
		// If the block is known (in the middle of the chain), it's a special case for
		// Clique blocks where they can share state among each other, so importing an
		// older block might complete the state of the subsequent one. In this case,
		// just skip the block (we already validated it once fully (and crashed), since
		// its header and body was already in the database).
		if err == ErrKnownBlock {
			logger := log.Debug
			if bc.chainConfig.Clique == nil {
				logger = log.Warn
			}
			logger("Inserted known block", "number", block.Number(), "hash", block.Hash(),
				"uncles", len(block.Uncles()), "txs", len(block.Transactions()), "gas", block.GasUsed(),
				"root", block.Root())

			// Special case. Commit the empty receipt slice if we meet the known
			// block in the middle. It can only happen in the clique chain. Whenever
			// we insert blocks via `insertSideChain`, we only commit `td`, `header`
			// and `body` if it's non-existent. Since we don't have receipts without
			// reexecution, so nothing to commit. But if the sidechain will be adpoted
			// as the canonical chain eventually, it needs to be reexecuted for missing
			// state, but if it's this special case here(skip reexecution) we will lose
			// the empty receipt entry.
			if len(block.Transactions()) == 0 {
				rawdb.WriteReceipts(bc.db, block.Hash(), block.NumberU64(), nil)
			} else {
				log.Error("Please file an issue, skip known block execution without receipt",
					"hash", block.Hash(), "number", block.NumberU64())
			}
			if err := bc.writeKnownBlock(block); err != nil {
				return it.index, err
			}
			stats.processed++

			// We can assume that logs are empty here, since the only way for consecutive
			// Clique blocks to have the same state is if there are no transactions.
			lastCanon = block
			continue
		}
		// Retrieve the parent block and it's state to execute on top
		start := time.Now()

		parent := it.previous()
		if parent == nil {
			parent = bc.GetHeader(block.ParentHash(), block.NumberU64()-1)
		}
		statedb, err := state.New(parent.Root, bc.stateCache, bc.snaps)
		if err != nil {
			return it.index, err
		}
		// Enable prefetching to pull in trie node paths while processing transactions
		statedb.StartPrefetcher("chain")
		activeState = statedb

		// If we have a followup block, run that against the current state to pre-cache
		// transactions and probabilistically some of the account/storage trie nodes.
		var followupInterrupt uint32
		if !bc.cacheConfig.TrieCleanNoPrefetch {
			if followup, err := it.peek(); followup != nil && err == nil {
				throwaway, _ := state.New(parent.Root, bc.stateCache, bc.snaps)

				go func(start time.Time, followup *types.Block, throwaway *state.StateDB, interrupt *uint32) {
					bc.prefetcher.Prefetch(followup, throwaway, bc.vmConfig, &followupInterrupt)

					blockPrefetchExecuteTimer.Update(time.Since(start))
					if atomic.LoadUint32(interrupt) == 1 {
						blockPrefetchInterruptMeter.Mark(1)
					}
				}(time.Now(), followup, throwaway, &followupInterrupt)
			}
		}
		// Process block using the parent state as reference point
		substart := time.Now()

		var mintDeep *types.MintDeep
		//var exchangeList *types.SNFTExchangeList
		if parent.Number.Uint64() > 0 {
			mintDeep, err = bc.ReadMintDeep(parent)
			if err != nil {
				log.Error("Failed get mintdeep ", "err", err)
				return it.index, err
			}
			//exchangeList, _ = bc.ReadSNFTExchangePool(parent)
			//if exchangeList == nil {
			//	exchangeList = &types.SNFTExchangeList{
			//		SNFTExchanges: make([]*types.SNFTExchange, 0),
			//	}
			//}

		} else {
			mintDeep = new(types.MintDeep)
			//mintDeep.OfficialMint = big.NewInt(1)
			//
			//mintDeep.UserMint = big.NewInt(0)
			//maskB, _ := big.NewInt(0).SetString("8000000000000000000000000000000000000000", 16)
			//mintDeep.UserMint.Add(big.NewInt(1), maskB)
			mintDeep.UserMint = big.NewInt(1)

			mintDeep.OfficialMint = big.NewInt(0)
			maskB, _ := big.NewInt(0).SetString("8000000000000000000000000000000000000000", 16)
			mintDeep.OfficialMint.Add(big.NewInt(0), maskB)

			//exchangeList = &types.SNFTExchangeList{
			//	SNFTExchanges: make([]*types.SNFTExchange, 0),
			//}
		}
		statedb.MintDeep = mintDeep
		//statedb.SNFTExchangePool = exchangeList
		log.Info("caver|MintDeep", "no", parent.Number.Text(10), "OfficialMint", statedb.MintDeep.OfficialMint.Text(16),
			"UserMint", statedb.MintDeep.UserMint.Text(16))
		officialNFTList, _ := bc.ReadOfficialNFTPool(parent)
		statedb.OfficialNFTPool = officialNFTList

		var nominatedOfficialNFT *types.NominatedOfficialNFT
		if parent.Number.Uint64() > 0 {
			nominatedOfficialNFT, err = bc.ReadNominatedOfficialNFT(parent)
			if err != nil {
				statedb.NominatedOfficialNFT = nil
			} else {
				statedb.NominatedOfficialNFT = nominatedOfficialNFT
			}
		} else {
			nominatedOfficialNFT = new(types.NominatedOfficialNFT)
			nominatedOfficialNFT.Dir = types.DefaultDir
			nominatedOfficialNFT.StartIndex = new(big.Int).Set(statedb.OfficialNFTPool.MaxIndex())
			nominatedOfficialNFT.Number = types.DefaultNumber
			nominatedOfficialNFT.Royalty = types.DefaultRoyalty
			nominatedOfficialNFT.Creator = types.DefaultCreator
			nominatedOfficialNFT.Address = common.Address{}
			statedb.NominatedOfficialNFT = nominatedOfficialNFT
		}

		//valList, err := bc.ReadValidatorPool(parent)
		valList, err := bc.GetValidatorPoolByHeader(parent)
		if err != nil {
			log.Error("insertChain: invalid validator list", "err", err)
			return it.index, err
		}
		statedb.ValidatorPool = valList.Validators

		emptyBlockErr := bc.VerifyEmptyBlock(block, statedb, valList)
		if emptyBlockErr != nil {
			log.Error("insertChain: invalid validators of empty block", "emptyBlockErr", emptyBlockErr)
			return it.index, emptyBlockErr
		}

		receipts, logs, usedGas, err := bc.processor.Process(block, statedb, bc.vmConfig)
		if err != nil {
			bc.reportBlock(block, receipts, err)
			atomic.StoreUint32(&followupInterrupt, 1)
			return it.index, err
		}
		// Update the metrics touched during block processing
		accountReadTimer.Update(statedb.AccountReads)                 // Account reads are complete, we can mark them
		storageReadTimer.Update(statedb.StorageReads)                 // Storage reads are complete, we can mark them
		accountUpdateTimer.Update(statedb.AccountUpdates)             // Account updates are complete, we can mark them
		storageUpdateTimer.Update(statedb.StorageUpdates)             // Storage updates are complete, we can mark them
		snapshotAccountReadTimer.Update(statedb.SnapshotAccountReads) // Account reads are complete, we can mark them
		snapshotStorageReadTimer.Update(statedb.SnapshotStorageReads) // Storage reads are complete, we can mark them
		triehash := statedb.AccountHashes + statedb.StorageHashes     // Save to not double count in validation
		trieproc := statedb.SnapshotAccountReads + statedb.AccountReads + statedb.AccountUpdates
		trieproc += statedb.SnapshotStorageReads + statedb.StorageReads + statedb.StorageUpdates

		blockExecutionTimer.Update(time.Since(substart) - trieproc - triehash)

		// Validate the state using the default validator
		substart = time.Now()

		if err := bc.validator.ValidateState(block, statedb, receipts, usedGas); err != nil {
			log.Info("bc.validator.ValidateState", "err", err)
			bc.reportBlock(block, receipts, err)
			atomic.StoreUint32(&followupInterrupt, 1)
			log.Info("caver|insertChain", "no", block.NumberU64(), "usedGas", usedGas, "parentRoot", parent.Root.Hex())
			for _, r := range receipts {
				log.Info("receipt-hash", r.TxHash.Hex(), "receipt-state", r.Status)
			}
			return it.index, err
		}
		proctime := time.Since(start)

		// Update the metrics touched during block validation
		accountHashTimer.Update(statedb.AccountHashes) // Account hashes are complete, we can mark them
		storageHashTimer.Update(statedb.StorageHashes) // Storage hashes are complete, we can mark them

		blockValidationTimer.Update(time.Since(substart) - (statedb.AccountHashes + statedb.StorageHashes - triehash))

		// Write the block to the chain and get the status.
		substart = time.Now()
		status, err := bc.writeBlockWithState(block, receipts, logs, statedb, false)
		atomic.StoreUint32(&followupInterrupt, 1)
		if err != nil {
			return it.index, err
		}
		// Update the metrics touched during block commit
		accountCommitTimer.Update(statedb.AccountCommits)   // Account commits are complete, we can mark them
		storageCommitTimer.Update(statedb.StorageCommits)   // Storage commits are complete, we can mark them
		snapshotCommitTimer.Update(statedb.SnapshotCommits) // Snapshot commits are complete, we can mark them

		blockWriteTimer.Update(time.Since(substart) - statedb.AccountCommits - statedb.StorageCommits - statedb.SnapshotCommits)
		blockInsertTimer.UpdateSince(start)

		switch status {
		case CanonStatTy:
			log.Debug("Inserted new block", "number", block.Number(), "hash", block.Hash(),
				"uncles", len(block.Uncles()), "txs", len(block.Transactions()), "gas", block.GasUsed(),
				"elapsed", common.PrettyDuration(time.Since(start)),
				"root", block.Root())

			lastCanon = block

			// Only count canonical blocks for GC processing time
			bc.gcproc += proctime

		case SideStatTy:
			log.Debug("Inserted forked block", "number", block.Number(), "hash", block.Hash(),
				"diff", block.Difficulty(), "elapsed", common.PrettyDuration(time.Since(start)),
				"txs", len(block.Transactions()), "gas", block.GasUsed(), "uncles", len(block.Uncles()),
				"root", block.Root())

		default:
			// This in theory is impossible, but lets be nice to our future selves and leave
			// a log, instead of trying to track down blocks imports that don't emit logs.
			log.Warn("Inserted block with unknown status", "number", block.Number(), "hash", block.Hash(),
				"diff", block.Difficulty(), "elapsed", common.PrettyDuration(time.Since(start)),
				"txs", len(block.Transactions()), "gas", block.GasUsed(), "uncles", len(block.Uncles()),
				"root", block.Root())
		}
		stats.processed++
		stats.usedGas += usedGas

		dirty, _ := bc.stateCache.TrieDB().Size()
		stats.report(chain, it.index, dirty)
	}
	// Any blocks remaining here? The only ones we care about are the future ones
	if block != nil && errors.Is(err, consensus.ErrFutureBlock) {
		if err := bc.addFutureBlock(block); err != nil {
			return it.index, err
		}
		block, err = it.next()

		for ; block != nil && errors.Is(err, consensus.ErrUnknownAncestor); block, err = it.next() {
			if err := bc.addFutureBlock(block); err != nil {
				return it.index, err
			}
			stats.queued++
		}
	}
	stats.ignored += it.remaining()
	return it.index, err
}

func (bc *BlockChain) VerifyEmptyBlock(block *types.Block, statedb *state.StateDB, list *types.ValidatorList) error {
	// if the block is empty block, validate it
	if block.Coinbase() == common.HexToAddress("0x0000000000000000000000000000000000000000") && block.NumberU64() > 0 {
		adjustedTimeNow := time.Now().Unix()
		if block.Time() > uint64(adjustedTimeNow) {
			log.Error("VerifyEmptyBlock:futureBlock",
				"no", block.Number,
				"adjustedTimeNow", adjustedTimeNow,
				"header.Time", block.Time())
			return consensus.ErrFutureBlock
		}
		if block.Difficulty().Uint64() != 24 {
			return errors.New("invalid difficulty of empty block")
		}
		istanbulExtra, checkerr := types.ExtractIstanbulExtra(block.Header())
		if checkerr != nil {
			log.Error("BlockChain.VerifyEmptyBlock()", "VerifyHeadersAndcheckerr checkerr:", checkerr)
			return checkerr
		}

		var allWeightBalance = big.NewInt(0)
		var voteBalance *big.Int
		var coe uint8

		//averageCoefficient := bc.GetAverageCoefficient(statedb)

		for _, validator := range statedb.ValidatorPool {
			coe = statedb.GetValidatorCoefficient(validator.Addr)
			voteBalance = new(big.Int).Mul(validator.Balance, big.NewInt(int64(coe)))
			allWeightBalance.Add(allWeightBalance, voteBalance)
		}
		allWeightBalance50 := new(big.Int).Mul(big.NewInt(50), allWeightBalance)
		allWeightBalance50 = new(big.Int).Div(allWeightBalance50, big.NewInt(100))

		var validators []common.Address
		for _, emptyBlockMessage := range istanbulExtra.EmptyBlockMessages[1:] {
			msg := &types.EmptyMsg{}
			sender, err := msg.RecoverAddress(emptyBlockMessage)
			if err != nil {
				return err
			}
			validators = append(validators, sender)
		}

		var blockWeightBalance = big.NewInt(0)
		for _, v := range validators {
			//coe = statedb.GetValidatorCoefficient(list.GetValidatorAddr(v))
			//voteBalance = new(big.Int).Mul(list.StakeBalance(v), big.NewInt(int64(coe)))
			voteBalance = new(big.Int).Mul(list.StakeBalance(v), big.NewInt(types.DEFAULT_VALIDATOR_COEFFICIENT))
			//voteBalance.Div(voteBalance, big.NewInt(10))
			blockWeightBalance.Add(blockWeightBalance, voteBalance)
		}
		if blockWeightBalance.Cmp(allWeightBalance50) > 0 {
			return nil
		} else {
			log.Error("BlockChain.VerifyEmptyBlock(), verify validators of empty block error ",
				"blockWeightBalance", blockWeightBalance, "allWeightBalance50", allWeightBalance50)
			return errors.New("verify validators of empty block error")
		}
	}
	return nil
}

func (w *BlockChain) GetAverageCoefficient(statedb *state.StateDB) uint64 {
	var total = big.NewInt(0)
	var maxTotal = big.NewInt(0)
	var voteBalance *big.Int
	var maxVoteBalance *big.Int
	var coe uint8
	log.Info("BlockChain.GetAverageCoefficient:", "len", len(statedb.ValidatorPool))
	for _, voter := range statedb.ValidatorPool {
		coe = statedb.GetValidatorCoefficient(voter.Addr)
		voteBalance = new(big.Int).Mul(voter.Balance, big.NewInt(int64(coe)))
		total.Add(total, voteBalance)
		maxVoteBalance = new(big.Int).Mul(voter.Balance, big.NewInt(types.DEFAULT_VALIDATOR_COEFFICIENT))
		maxTotal.Add(maxTotal, maxVoteBalance)
		log.Info("BlockChain.GetAverageCoefficient:info",
			"coe", coe, "voter.Balance", voter.Balance, "voteBalance", voteBalance, "total", total,
			"maxVoteBalance", maxVoteBalance, "maxTotal", maxTotal)
	}

	ratio := new(big.Float).Quo(new(big.Float).SetInt(total), new(big.Float).SetInt(maxTotal))
	bigFloatCoefficient := new(big.Float).Mul(ratio, big.NewFloat(types.DEFAULT_VALIDATOR_COEFFICIENT))
	averageCoe, _ := new(big.Float).Mul(bigFloatCoefficient, big.NewFloat(10)).Uint64()
	log.Info("BlockChain.GetAverageCoefficient: average coefficient", "total", total, "maxTotal", maxTotal,
		"ratio", ratio, "bigFloatCoefficient", bigFloatCoefficient, "averageCoe", averageCoe)
	return averageCoe
}

// insertSideChain is called when an import batch hits upon a pruned ancestor
// error, which happens when a sidechain with a sufficiently old fork-block is
// found.
//
// The method writes all (header-and-body-valid) blocks to disk, then tries to
// switch over to the new chain if the TD exceeded the current chain.
func (bc *BlockChain) insertSideChain(block *types.Block, it *insertIterator) (int, error) {
	var (
		externTd *big.Int
		current  = bc.CurrentBlock()
	)
	// The first sidechain block error is already verified to be ErrPrunedAncestor.
	// Since we don't import them here, we expect ErrUnknownAncestor for the remaining
	// ones. Any other errors means that the block is invalid, and should not be written
	// to disk.
	err := consensus.ErrPrunedAncestor
	for ; block != nil && errors.Is(err, consensus.ErrPrunedAncestor); block, err = it.next() {
		// Check the canonical state root for that number
		if number := block.NumberU64(); current.NumberU64() >= number {
			canonical := bc.GetBlockByNumber(number)
			if canonical != nil && canonical.Hash() == block.Hash() {
				// Not a sidechain block, this is a re-import of a canon block which has it's state pruned

				// Collect the TD of the block. Since we know it's a canon one,
				// we can get it directly, and not (like further below) use
				// the parent and then add the block on top
				externTd = bc.GetTd(block.Hash(), block.NumberU64())
				continue
			}
			if canonical != nil && canonical.Root() == block.Root() {
				// This is most likely a shadow-state attack. When a fork is imported into the
				// database, and it eventually reaches a block height which is not pruned, we
				// just found that the state already exist! This means that the sidechain block
				// refers to a state which already exists in our canon chain.
				//
				// If left unchecked, we would now proceed importing the blocks, without actually
				// having verified the state of the previous blocks.
				log.Warn("Sidechain ghost-state attack detected", "number", block.NumberU64(), "sideroot", block.Root(), "canonroot", canonical.Root())

				// If someone legitimately side-mines blocks, they would still be imported as usual. However,
				// we cannot risk writing unverified blocks to disk when they obviously target the pruning
				// mechanism.
				return it.index, errors.New("sidechain ghost-state attack")
			}
		}
		if externTd == nil {
			externTd = bc.GetTd(block.ParentHash(), block.NumberU64()-1)
		}
		externTd = new(big.Int).Add(externTd, block.Difficulty())

		if !bc.HasBlock(block.Hash(), block.NumberU64()) {
			start := time.Now()
			if err := bc.writeBlockWithoutState(block, externTd); err != nil {
				return it.index, err
			}
			log.Debug("Injected sidechain block", "number", block.Number(), "hash", block.Hash(),
				"diff", block.Difficulty(), "elapsed", common.PrettyDuration(time.Since(start)),
				"txs", len(block.Transactions()), "gas", block.GasUsed(), "uncles", len(block.Uncles()),
				"root", block.Root())
		}
	}
	// At this point, we've written all sidechain blocks to database. Loop ended
	// either on some other error or all were processed. If there was some other
	// error, we can ignore the rest of those blocks.
	//
	// If the externTd was larger than our local TD, we now need to reimport the previous
	// blocks to regenerate the required state
	localTd := bc.GetTd(current.Hash(), current.NumberU64())
	if localTd.Cmp(externTd) > 0 {
		log.Info("Sidechain written to disk", "start", it.first().NumberU64(), "end", it.previous().Number, "sidetd", externTd, "localtd", localTd)
		return it.index, err
	}
	// Gather all the sidechain hashes (full blocks may be memory heavy)
	var (
		hashes  []common.Hash
		numbers []uint64
	)
	parent := it.previous()
	for parent != nil && !bc.HasState(parent.Root) {
		hashes = append(hashes, parent.Hash())
		numbers = append(numbers, parent.Number.Uint64())

		parent = bc.GetHeader(parent.ParentHash, parent.Number.Uint64()-1)
	}
	if parent == nil {
		return it.index, errors.New("missing parent")
	}
	// Import all the pruned blocks to make the state available
	var (
		blocks []*types.Block
		memory common.StorageSize
	)
	for i := len(hashes) - 1; i >= 0; i-- {
		// Append the next block to our batch
		block := bc.GetBlock(hashes[i], numbers[i])

		blocks = append(blocks, block)
		memory += block.Size()

		// If memory use grew too large, import and continue. Sadly we need to discard
		// all raised events and logs from notifications since we're too heavy on the
		// memory here.
		if len(blocks) >= 2048 || memory > 64*1024*1024 {
			log.Info("Importing heavy sidechain segment", "blocks", len(blocks), "start", blocks[0].NumberU64(), "end", block.NumberU64())
			if _, err := bc.insertChain(blocks, false); err != nil {
				return 0, err
			}
			blocks, memory = blocks[:0], 0

			// If the chain is terminating, stop processing blocks
			if bc.insertStopped() {
				log.Debug("Abort during blocks processing")
				return 0, nil
			}
		}
	}
	if len(blocks) > 0 {
		log.Info("Importing sidechain segment", "start", blocks[0].NumberU64(), "end", blocks[len(blocks)-1].NumberU64())
		return bc.insertChain(blocks, false)
	}
	return 0, nil
}

// reorg takes two blocks, an old chain and a new chain and will reconstruct the
// blocks and inserts them to be part of the new canonical chain and accumulates
// potential missing transactions and post an event about them.
func (bc *BlockChain) reorg(oldBlock, newBlock *types.Block) error {
	var (
		newChain    types.Blocks
		oldChain    types.Blocks
		commonBlock *types.Block

		deletedTxs types.Transactions
		addedTxs   types.Transactions

		deletedLogs [][]*types.Log
		rebirthLogs [][]*types.Log

		// collectLogs collects the logs that were generated or removed during
		// the processing of the block that corresponds with the given hash.
		// These logs are later announced as deleted or reborn
		collectLogs = func(hash common.Hash, removed bool) {
			number := bc.hc.GetBlockNumber(hash)
			if number == nil {
				return
			}
			receipts := rawdb.ReadReceipts(bc.db, hash, *number, bc.chainConfig)

			var logs []*types.Log
			for _, receipt := range receipts {
				for _, log := range receipt.Logs {
					l := *log
					if removed {
						l.Removed = true
					}
					logs = append(logs, &l)
				}
			}
			if len(logs) > 0 {
				if removed {
					deletedLogs = append(deletedLogs, logs)
				} else {
					rebirthLogs = append(rebirthLogs, logs)
				}
			}
		}
		// mergeLogs returns a merged log slice with specified sort order.
		mergeLogs = func(logs [][]*types.Log, reverse bool) []*types.Log {
			var ret []*types.Log
			if reverse {
				for i := len(logs) - 1; i >= 0; i-- {
					ret = append(ret, logs[i]...)
				}
			} else {
				for i := 0; i < len(logs); i++ {
					ret = append(ret, logs[i]...)
				}
			}
			return ret
		}
	)
	// Reduce the longer chain to the same number as the shorter one
	if oldBlock.NumberU64() > newBlock.NumberU64() {
		// Old chain is longer, gather all transactions and logs as deleted ones
		for ; oldBlock != nil && oldBlock.NumberU64() != newBlock.NumberU64(); oldBlock = bc.GetBlock(oldBlock.ParentHash(), oldBlock.NumberU64()-1) {
			oldChain = append(oldChain, oldBlock)
			deletedTxs = append(deletedTxs, oldBlock.Transactions()...)
			collectLogs(oldBlock.Hash(), true)
		}
	} else {
		// New chain is longer, stash all blocks away for subsequent insertion
		for ; newBlock != nil && newBlock.NumberU64() != oldBlock.NumberU64(); newBlock = bc.GetBlock(newBlock.ParentHash(), newBlock.NumberU64()-1) {
			newChain = append(newChain, newBlock)
		}
	}
	if oldBlock == nil {
		return fmt.Errorf("invalid old chain")
	}
	if newBlock == nil {
		return fmt.Errorf("invalid new chain")
	}
	// Both sides of the reorg are at the same number, reduce both until the common
	// ancestor is found
	for {
		// If the common ancestor was found, bail out
		if oldBlock.Hash() == newBlock.Hash() {
			commonBlock = oldBlock
			break
		}
		// Remove an old block as well as stash away a new block
		oldChain = append(oldChain, oldBlock)
		deletedTxs = append(deletedTxs, oldBlock.Transactions()...)
		collectLogs(oldBlock.Hash(), true)

		newChain = append(newChain, newBlock)

		// Step back with both chains
		oldBlock = bc.GetBlock(oldBlock.ParentHash(), oldBlock.NumberU64()-1)
		if oldBlock == nil {
			return fmt.Errorf("invalid old chain")
		}
		newBlock = bc.GetBlock(newBlock.ParentHash(), newBlock.NumberU64()-1)
		if newBlock == nil {
			return fmt.Errorf("invalid new chain")
		}
	}

	// reset bc.stakerPool and bc.validatorPoor
	stakerPool, validatorPool, err := bc.loadStakerPoolByHeader(commonBlock.Header())
	if err != nil {
		return err
	}

	// Ensure the user sees large reorgs
	if len(oldChain) > 0 && len(newChain) > 0 {
		logFn := log.Info
		msg := "Chain reorg detected"
		if len(oldChain) > 63 {
			msg = "Large chain reorg detected"
			logFn = log.Warn
		}
		logFn(msg, "number", commonBlock.Number(), "hash", commonBlock.Hash(),
			"drop", len(oldChain), "dropfrom", oldChain[0].Hash(), "add", len(newChain), "addfrom", newChain[0].Hash())
		blockReorgAddMeter.Mark(int64(len(newChain)))
		blockReorgDropMeter.Mark(int64(len(oldChain)))
		blockReorgMeter.Mark(1)
	} else {
		log.Error("Impossible reorg, please file an issue", "oldnum", oldBlock.Number(), "oldhash", oldBlock.Hash(), "newnum", newBlock.Number(), "newhash", newBlock.Hash())
	}
	// Insert the new chain(except the head block(reverse order)),
	// taking care of the proper incremental order.
	for i := len(newChain) - 1; i >= 1; i-- {
		// Insert the block in the canonical way, re-writing history
		bc.writeHeadBlock(newChain[i])

		// Collect reborn logs due to chain reorg
		collectLogs(newChain[i].Hash(), false)

		// Collect the new added transactions.
		addedTxs = append(addedTxs, newChain[i].Transactions()...)

		// update bc.stakerPool and bc.validatorPool
		_, _, err := bc.updateStakerPool(stakerPool, validatorPool, newChain[i].Header())
		if err != nil {
			return err
		}
	}
	// reset bc.stakerPool and bc.validatorPoor
	bc.stakerPool = stakerPool
	bc.validatorPool = validatorPool

	// Delete useless indexes right now which includes the non-canonical
	// transaction indexes, canonical chain indexes which above the head.
	indexesBatch := bc.db.NewBatch()
	for _, tx := range types.TxDifference(deletedTxs, addedTxs) {
		rawdb.DeleteTxLookupEntry(indexesBatch, tx.Hash())
	}
	// Delete any canonical number assignments above the new head
	number := bc.CurrentBlock().NumberU64()
	for i := number + 1; ; i++ {
		hash := rawdb.ReadCanonicalHash(bc.db, i)
		if hash == (common.Hash{}) {
			break
		}
		rawdb.DeleteCanonicalHash(indexesBatch, i)
	}
	if err := indexesBatch.Write(); err != nil {
		log.Crit("Failed to delete useless indexes", "err", err)
	}
	// If any logs need to be fired, do it now. In theory we could avoid creating
	// this goroutine if there are no events to fire, but realistcally that only
	// ever happens if we're reorging empty blocks, which will only happen on idle
	// networks where performance is not an issue either way.
	if len(deletedLogs) > 0 {
		bc.rmLogsFeed.Send(RemovedLogsEvent{mergeLogs(deletedLogs, true)})
	}
	if len(rebirthLogs) > 0 {
		bc.logsFeed.Send(mergeLogs(rebirthLogs, false))
	}
	if len(oldChain) > 0 {
		for i := len(oldChain) - 1; i >= 0; i-- {
			bc.chainSideFeed.Send(ChainSideEvent{Block: oldChain[i]})
		}
	}
	return nil
}

func (bc *BlockChain) update() {
	futureTimer := time.NewTicker(5 * time.Second)
	defer futureTimer.Stop()
	for {
		select {
		case <-futureTimer.C:
			bc.procFutureBlocks()
		case <-bc.quit:
			return
		}
	}
}

// maintainTxIndex is responsible for the construction and deletion of the
// transaction index.
//
// User can use flag `txlookuplimit` to specify a "recentness" block, below
// which ancient tx indices get deleted. If `txlookuplimit` is 0, it means
// all tx indices will be reserved.
//
// The user can adjust the txlookuplimit value for each launch after fast
// sync, Geth will automatically construct the missing indices and delete
// the extra indices.
func (bc *BlockChain) maintainTxIndex(ancients uint64) {
	defer bc.wg.Done()

	// Before starting the actual maintenance, we need to handle a special case,
	// where user might init Geth with an external ancient database. If so, we
	// need to reindex all necessary transactions before starting to process any
	// pruning requests.
	if ancients > 0 {
		var from = uint64(0)
		if bc.txLookupLimit != 0 && ancients > bc.txLookupLimit {
			from = ancients - bc.txLookupLimit
		}
		rawdb.IndexTransactions(bc.db, from, ancients, bc.quit)
	}
	// indexBlocks reindexes or unindexes transactions depending on user configuration
	indexBlocks := func(tail *uint64, head uint64, done chan struct{}) {
		defer func() { done <- struct{}{} }()

		// If the user just upgraded Geth to a new version which supports transaction
		// index pruning, write the new tail and remove anything older.
		if tail == nil {
			if bc.txLookupLimit == 0 || head < bc.txLookupLimit {
				// Nothing to delete, write the tail and return
				rawdb.WriteTxIndexTail(bc.db, 0)
			} else {
				// Prune all stale tx indices and record the tx index tail
				rawdb.UnindexTransactions(bc.db, 0, head-bc.txLookupLimit+1, bc.quit)
			}
			return
		}
		// If a previous indexing existed, make sure that we fill in any missing entries
		if bc.txLookupLimit == 0 || head < bc.txLookupLimit {
			if *tail > 0 {
				rawdb.IndexTransactions(bc.db, 0, *tail, bc.quit)
			}
			return
		}
		// Update the transaction index to the new chain state
		if head-bc.txLookupLimit+1 < *tail {
			// Reindex a part of missing indices and rewind index tail to HEAD-limit
			rawdb.IndexTransactions(bc.db, head-bc.txLookupLimit+1, *tail, bc.quit)
		} else {
			// Unindex a part of stale indices and forward index tail to HEAD-limit
			rawdb.UnindexTransactions(bc.db, *tail, head-bc.txLookupLimit+1, bc.quit)
		}
	}
	// Any reindexing done, start listening to chain events and moving the index window
	var (
		done   chan struct{}                  // Non-nil if background unindexing or reindexing routine is active.
		headCh = make(chan ChainHeadEvent, 1) // Buffered to avoid locking up the event feed
	)
	sub := bc.SubscribeChainHeadEvent(headCh)
	if sub == nil {
		return
	}
	defer sub.Unsubscribe()

	for {
		select {
		case head := <-headCh:
			if done == nil {
				done = make(chan struct{})
				go indexBlocks(rawdb.ReadTxIndexTail(bc.db), head.Block.NumberU64(), done)
			}
		case <-done:
			done = nil
		case <-bc.quit:
			if done != nil {
				log.Info("Waiting background transaction indexer to exit")
				<-done
			}
			return
		}
	}
}

// reportBlock logs a bad block error.
func (bc *BlockChain) reportBlock(block *types.Block, receipts types.Receipts, err error) {
	rawdb.WriteBadBlock(bc.db, block)

	var receiptString string
	for i, receipt := range receipts {
		receiptString += fmt.Sprintf("\t %d: cumulative: %v gas: %v contract: %v status: %v tx: %v logs: %v bloom: %x state: %x\n",
			i, receipt.CumulativeGasUsed, receipt.GasUsed, receipt.ContractAddress.Hex(),
			receipt.Status, receipt.TxHash.Hex(), receipt.Logs, receipt.Bloom, receipt.PostState)
	}
	log.Error(fmt.Sprintf(`
########## BAD BLOCK #########
Chain config: %v

Number: %v
Hash: 0x%x
%v

Error: %v
##############################
`, bc.chainConfig, block.Number(), block.Hash(), receiptString, err))
}

// InsertHeaderChain attempts to insert the given header chain in to the local
// chain, possibly creating a reorg. If an error is returned, it will return the
// index number of the failing header as well an error describing what went wrong.
//
// The verify parameter can be used to fine tune whether nonce verification
// should be done or not. The reason behind the optional check is because some
// of the header retrieval mechanisms already need to verify nonces, as well as
// because nonces can be verified sparsely, not needing to check each.
func (bc *BlockChain) InsertHeaderChain(chain []*types.Header, checkFreq int) (int, error) {
	start := time.Now()
	if i, err := bc.hc.ValidateHeaderChain(chain, checkFreq); err != nil {
		return i, err
	}

	// Make sure only one thread manipulates the chain at once
	bc.chainmu.Lock()
	defer bc.chainmu.Unlock()

	bc.wg.Add(1)
	defer bc.wg.Done()
	_, err := bc.hc.InsertHeaderChain(chain, start)
	return 0, err
}

// CurrentHeader retrieves the current head header of the canonical chain. The
// header is retrieved from the HeaderChain's internal cache.
func (bc *BlockChain) CurrentHeader() *types.Header {
	return bc.hc.CurrentHeader()
}

// GetTd retrieves a block's total difficulty in the canonical chain from the
// database by hash and number, caching it if found.
func (bc *BlockChain) GetTd(hash common.Hash, number uint64) *big.Int {
	return bc.hc.GetTd(hash, number)
}

// GetTdByHash retrieves a block's total difficulty in the canonical chain from the
// database by hash, caching it if found.
func (bc *BlockChain) GetTdByHash(hash common.Hash) *big.Int {
	return bc.hc.GetTdByHash(hash)
}

// GetHeader retrieves a block header from the database by hash and number,
// caching it if found.
func (bc *BlockChain) GetHeader(hash common.Hash, number uint64) *types.Header {
	// Blockchain might have cached the whole block, only if not go to headerchain
	if bc == nil {
		return nil
	}

	if block, ok := bc.blockCache.Get(hash); ok {
		return block.(*types.Block).Header()
	}

	return bc.hc.GetHeader(hash, number)
}

// GetHeaderByHash retrieves a block header from the database by hash, caching it if
// found.
func (bc *BlockChain) GetHeaderByHash(hash common.Hash) *types.Header {
	// Blockchain might have cached the whole block, only if not go to headerchain
	if block, ok := bc.blockCache.Get(hash); ok {
		return block.(*types.Block).Header()
	}

	return bc.hc.GetHeaderByHash(hash)
}

// HasHeader checks if a block header is present in the database or not, caching
// it if present.
func (bc *BlockChain) HasHeader(hash common.Hash, number uint64) bool {
	return bc.hc.HasHeader(hash, number)
}

// GetCanonicalHash returns the canonical hash for a given block number
func (bc *BlockChain) GetCanonicalHash(number uint64) common.Hash {
	return bc.hc.GetCanonicalHash(number)
}

// GetBlockHashesFromHash retrieves a number of block hashes starting at a given
// hash, fetching towards the genesis block.
func (bc *BlockChain) GetBlockHashesFromHash(hash common.Hash, max uint64) []common.Hash {
	return bc.hc.GetBlockHashesFromHash(hash, max)
}

// GetAncestor retrieves the Nth ancestor of a given block. It assumes that either the given block or
// a close ancestor of it is canonical. maxNonCanonical points to a downwards counter limiting the
// number of blocks to be individually checked before we reach the canonical chain.
//
// Note: ancestor == 0 returns the same block, 1 returns its parent and so on.
func (bc *BlockChain) GetAncestor(hash common.Hash, number, ancestor uint64, maxNonCanonical *uint64) (common.Hash, uint64) {
	return bc.hc.GetAncestor(hash, number, ancestor, maxNonCanonical)
}

// GetHeaderByNumber retrieves a block header from the database by number,
// caching it (associated with its hash) if found.
func (bc *BlockChain) GetHeaderByNumber(number uint64) *types.Header {
	return bc.hc.GetHeaderByNumber(number)
}

// GetTransactionLookup retrieves the lookup associate with the given transaction
// hash from the cache or database.
func (bc *BlockChain) GetTransactionLookup(hash common.Hash) *rawdb.LegacyTxLookupEntry {
	// Short circuit if the txlookup already in the cache, retrieve otherwise
	if lookup, exist := bc.txLookupCache.Get(hash); exist {
		return lookup.(*rawdb.LegacyTxLookupEntry)
	}
	tx, blockHash, blockNumber, txIndex := rawdb.ReadTransaction(bc.db, hash)
	if tx == nil {
		return nil
	}
	lookup := &rawdb.LegacyTxLookupEntry{BlockHash: blockHash, BlockIndex: blockNumber, Index: txIndex}
	bc.txLookupCache.Add(hash, lookup)
	return lookup
}

// Config retrieves the chain's fork configuration.
func (bc *BlockChain) Config() *params.ChainConfig { return bc.chainConfig }

// Engine retrieves the blockchain's consensus engine.
func (bc *BlockChain) Engine() consensus.Engine { return bc.engine }

// SubscribeRemovedLogsEvent registers a subscription of RemovedLogsEvent.
func (bc *BlockChain) SubscribeRemovedLogsEvent(ch chan<- RemovedLogsEvent) event.Subscription {
	return bc.scope.Track(bc.rmLogsFeed.Subscribe(ch))
}

// SubscribeChainEvent registers a subscription of ChainEvent.
func (bc *BlockChain) SubscribeChainEvent(ch chan<- ChainEvent) event.Subscription {
	return bc.scope.Track(bc.chainFeed.Subscribe(ch))
}

// SubscribeChainHeadEvent registers a subscription of ChainHeadEvent.
func (bc *BlockChain) SubscribeChainHeadEvent(ch chan<- ChainHeadEvent) event.Subscription {
	return bc.scope.Track(bc.chainHeadFeed.Subscribe(ch))
}

// SubscribeChainSideEvent registers a subscription of ChainSideEvent.
func (bc *BlockChain) SubscribeChainSideEvent(ch chan<- ChainSideEvent) event.Subscription {
	return bc.scope.Track(bc.chainSideFeed.Subscribe(ch))
}

// SubscribeLogsEvent registers a subscription of []*types.Log.
func (bc *BlockChain) SubscribeLogsEvent(ch chan<- []*types.Log) event.Subscription {
	return bc.scope.Track(bc.logsFeed.Subscribe(ch))
}

// SubscribeBlockProcessingEvent registers a subscription of bool where true means
// block processing has started while false means it has stopped.
func (bc *BlockChain) SubscribeBlockProcessingEvent(ch chan<- bool) event.Subscription {
	return bc.scope.Track(bc.blockProcFeed.Subscribe(ch))
}

func (bc *BlockChain) ReadStakePool(header *types.Header) *types.StakerList {
	addrs, _ := rawdb.ReadStakePool(bc.db, header.Hash(), header.Number.Uint64())
	return addrs
}

func (bc *BlockChain) WriteStakePool(header *types.Header, stakePool *types.StakerList) {
	poolBatch := bc.db.NewBatch()
	rawdb.WriteStakePool(poolBatch, header.Hash(), header.Number.Uint64(), stakePool)
	if err := poolBatch.Write(); err != nil {
		log.Crit("Failed to write stakePool disk", "err", err)
	}
}

func (bc *BlockChain) WriteStakerBytes(header *types.Header, stakerList []byte) {
	poolBatch := bc.db.NewBatch()
	rawdb.WriteStakerBytes(poolBatch, header.Hash(), header.Number.Uint64(), stakerList)
	if err := poolBatch.Write(); err != nil {
		log.Crit("Failed to write stakePool disk", "err", err)
	}
}

func (bc *BlockChain) ReadDBStakerPool(header *types.Header) *types.DBStakerList {
	dbStakerPool, _ := rawdb.ReadDBStakerPool(bc.db, header.Hash(), header.Number.Uint64())
	return dbStakerPool
}

func (bc *BlockChain) WriteDBStakerPool(header *types.Header, dbStakePool *types.DBStakerList) {
	poolBatch := bc.db.NewBatch()
	rawdb.WriteDBStakerPool(poolBatch, header.Hash(), header.Number.Uint64(), dbStakePool)
	if err := poolBatch.Write(); err != nil {
		log.Crit("Failed to write stakePool disk", "err", err)
	}
}

func (bc *BlockChain) WriteValidatorPool(header *types.Header, validatorPool *types.ValidatorList) {
	poolBatch := bc.db.NewBatch()
	rawdb.WriteValidatorPool(poolBatch, header.Hash(), header.Number.Uint64(), validatorPool)
	if err := poolBatch.Write(); err != nil {
		log.Crit("Failed to write validator disk", "err", err)
	}
}

func (bc *BlockChain) WriteValidatorBytes(header *types.Header, validatorPool []byte) {
	poolBatch := bc.db.NewBatch()
	rawdb.WriteValidatorBytes(poolBatch, header.Hash(), header.Number.Uint64(), validatorPool)
	if err := poolBatch.Write(); err != nil {
		log.Crit("Failed to write validator disk", "err", err)
	}
}

func (bc *BlockChain) ReadValidatorPool(header *types.Header) (*types.ValidatorList, error) {
	if header == nil {
		return nil, errors.New("ReadValidatorPool : invalid header")
	}
	validators, err := rawdb.ReadValidatorPool(bc.db, header.Hash(), header.Number.Uint64())
	if err != nil {
		return nil, err
	}
	if len(validators.Validators) == 0 {
		return nil, errors.New("ReadValidatorPool : invalid len")
	}
	return validators, nil
}

func (bc *BlockChain) WriteIncrementalValidators(header *types.Header, pledgedTokens *types.PledgedTokenList) {
	poolBatch := bc.db.NewBatch()
	rawdb.WriteIncrementalValidators(poolBatch, header.Hash(), header.Number.Uint64(), pledgedTokens)
	if err := poolBatch.Write(); err != nil {
		log.Crit("Failed to write IncrementalValidators disk", "err", err)
	}
}

func (bc *BlockChain) ReadIncrementalValidators(header *types.Header) (*types.PledgedTokenList, error) {
	if header == nil {
		return nil, errors.New("ReadIncrementalValidators : invalid header")
	}
	pledgedTokens, err := rawdb.ReadIncrementalValidators(bc.db, header.Hash(), header.Number.Uint64())
	if err != nil {
		return nil, err
	}
	//if len(pledgedTokens.PledgedTokens) == 0 {
	//	return nil, errors.New("ReadIncrementalValidators : invalid len")
	//}
	return pledgedTokens, nil
}

// @Dev Judge whether it is the verifier of the current height
// @param header is the latest height of the specification chain
// @param addr is node address to be checked
func (bc *BlockChain) IsValidatorByHight(header *types.Header, addr common.Address) (bool, error) {
	valset, err := bc.Random11ValidatorFromPool(header)
	if err != nil {
		return false, err
	}
	for _, v := range valset.Validators {
		if v.Addr == addr {
			return true, nil
		}
	}
	return false, nil
}

func (bc *BlockChain) Random11ValidatorFromPool(header *types.Header) (*types.ValidatorList, error) {
	if header == nil {
		log.Error("Random11ValidatorFromPool: header is nil", "no", bc.CurrentHeader().Number.Uint64())
		return nil, errors.New("err Random11ValidatorFromPool invalid header")
	}
	//validatorList, err := bc.ReadValidatorPool(header)
	validatorList, err := bc.GetValidatorPoolByHeader(header)
	if err != nil {
		log.Error("Random11ValidatorFromPool: ReadValidatorPool", "err", err, "no", bc.CurrentHeader().Number.Uint64())
		return nil, err
	}

	// Obtain random landing points according to the surrounding chain algorithm
	randomHash := GetRandomDrop(validatorList, header)
	if randomHash == (common.Hash{}) {
		log.Error("Random11ValidatorFromPool : invalid random hash", "no", bc.CurrentHeader().Number.Uint64())
		return nil, err
	}
	log.Info("Random11ValidatorFromPool : drop", "no", header.Number.Uint64(), "randomHash", randomHash.Hex(), "header.hash", header.Hash().Hex())

	// Get the weights of all validators
	db, err := bc.StateAt(header.Root)
	if err != nil {
		log.Error("Random11ValidatorFromPool invalid root", "no", header.Number.Uint64())
		return nil, errors.New("Random11ValidatorFromPool invalid root")
	}

	// Get all validator weights
	var weights []uint8
	if validatorsCoe, ok := bc.coefficients[header.Number.Uint64()]; ok {
		for _, v := range validatorList.Validators {
			weights = append(weights, validatorsCoe[v.Addr])
		}
	} else {
		for _, v := range validatorList.Validators {
			weights = append(weights, db.GetCoefficient(v.Addr))
		}
	}

	var validators []common.Address
	validators, err = validatorList.RandomValidatorV4(11, randomHash, weights)
	if err != nil {
		log.Error("Random11ValidatorFromPool err", "err", err.Error())
		return nil, errors.New("Random11ValidatorFromPool failed pick validators")
	}
	//log.Info("random11 validators", "len", len(validators), "validators", validators)
	if len(validatorList.Validators) >= 11 && len(validators) < 11 {
		log.Warn("Random11ValidatorFromPool", "len(validatorList.Validators)", len(validatorList.Validators),
			"len(validators)", len(validators))
	}
	log.Info("random 11 addr", "len", len(validators))
	for i, validator := range validators {
		log.Info("Random11ValidatorFromPool", "RandomValidatorV2 11 address", validator.String(),
			"blocknumber", header.Number.Uint64(), "i", i)
	}
	elevenValidator := new(types.ValidatorList)
	for _, addr := range validators {
		//todo proxy all nil
		proxy, exsist := validatorList.GetProxy(addr)

		if exsist {
			elevenValidator.AddValidator(proxy, validatorList.StakeBalance(proxy), common.Address{})
		} else {
			elevenValidator.AddValidator(addr, validatorList.StakeBalance(addr), common.Address{})
		}
	}
	for i, validator := range elevenValidator.Validators {
		log.Info("Random11ValidatorFromPool, elevenValidator", "address", validator.Addr.String(),
			"amount", validator.Balance, "proxy", validator.Proxy.String(), "blocknumber", header.Number.Uint64(), "i", i)
	}
	return elevenValidator, nil
}

func (bc *BlockChain) Random11ValidatorWithOutProxy(header *types.Header) (*types.ValidatorList, error) {
	if header == nil {
		log.Error("Random11ValidatorWithOutProxy: header is nil", "no", bc.CurrentHeader().Number.Uint64())
		return nil, errors.New("err Random11ValidatorFromPool invalid header")
	}
	//validatorList, err := bc.ReadValidatorPool(header)
	validatorList, err := bc.GetValidatorPoolByHeader(header)
	if err != nil {
		log.Error("Random11ValidatorWithOutProxy: ReadValidatorPool", "err", err, "no", bc.CurrentHeader().Number.Uint64())
		return nil, err
	}

	// Obtain random landing points according to the surrounding chain algorithm
	randomHash := GetRandomDrop(validatorList, header)
	if randomHash == (common.Hash{}) {
		log.Error("Random11ValidatorWithOutProxy : invalid random hash", "no", bc.CurrentHeader().Number.Uint64())
		return nil, err
	}
	log.Info("Random11ValidatorWithOutProxy : drop", "no", header.Number.Uint64(), "randomHash", randomHash.Hex(), "header.hash", header.Hash().Hex())

	// Get the weights of all validators
	db, err := bc.StateAt(header.Root)
	if err != nil {
		log.Error("Random11ValidatorWithOutProxy invalid root", "no", header.Number.Uint64())
		return nil, errors.New("Random11ValidatorWithOutProxy invalid root")
	}

	// Get all validator weights
	var weights []uint8
	if validatorsCoe, ok := bc.coefficients[header.Number.Uint64()]; ok {
		for _, v := range validatorList.Validators {
			weights = append(weights, validatorsCoe[v.Addr])
		}
	} else {
		for _, v := range validatorList.Validators {
			weights = append(weights, db.GetCoefficient(v.Addr))
		}
	}

	var validators []common.Address
	validators, err = validatorList.RandomValidatorV4(11, randomHash, weights)
	if err != nil {
		log.Error("Random11ValidatorWithOutProxy err", "err", err.Error())
		return nil, errors.New("Random11ValidatorWithOutProxy failed pick validators")
	}

	if len(validatorList.Validators) >= 11 && len(validators) < 11 {
		log.Warn("Random11ValidatorWithOutProxy", "len(validatorList.Validators)", len(validatorList.Validators),
			"len(validators)", len(validators))
	}
	log.Info("random 11 addr", "len", len(validators))
	for i, validator := range validators {
		log.Info("Random11ValidatorWithOutProxy", "RandomValidatorV2 11 address", validator.String(),
			"blocknumber", header.Number.Uint64(), "i", i)
	}
	elevenValidator := new(types.ValidatorList)
	for _, addr := range validators {
		elevenValidator.AddValidator(addr, validatorList.StakeBalance(addr), common.Address{})
	}
	return elevenValidator, nil
}

func (bc *BlockChain) RandomNValidatorFromEleven(amount int, elevenValidator *types.ValidatorList, parentHash common.Hash) []common.Address {
	validators := elevenValidator.ValidatorByDistance(elevenValidator.ConvertToBigInt(elevenValidator.Validators), amount, parentHash)
	return validators
	//return elevenValidator.RandomValidatorV2(amount, parentHash)
}

// WriteMintDeep writes mintdeep to chaindb
func (bc *BlockChain) WriteMintDeep(header *types.Header, mintDeep *types.MintDeep) {
	mintDeepBatch := bc.db.NewBatch()
	rawdb.WriteMintDeep(mintDeepBatch, header.Hash(), header.Number.Uint64(), mintDeep)
	if err := mintDeepBatch.Write(); err != nil {
		log.Crit("Failed to write mintdeep disk", "err", err)
	}
}

// ReadMintDeep read mintdeep from chaindb
func (bc *BlockChain) ReadMintDeep(header *types.Header) (*types.MintDeep, error) {
	return rawdb.ReadMintDeep(bc.db, header.Hash(), header.Number.Uint64())
}

//func (bc *BlockChain) WriteSNFTExchangePool(header *types.Header, SNFTExchangePool *types.SNFTExchangeList) {
//	poolBatch := bc.db.NewBatch()
//	rawdb.WriteSNFTExchangePool(poolBatch, header.Hash(), header.Number.Uint64(), SNFTExchangePool)
//	if err := poolBatch.Write(); err != nil {
//		log.Crit("Failed to write SNFTExchangePool disk", "err", err)
//	}
//}
//func (bc *BlockChain) ReadSNFTExchangePool(header *types.Header) (*types.SNFTExchangeList, error) {
//	return rawdb.ReadSNFTExchangePool(bc.db, header.Hash(), header.Number.Uint64())
//}

func (bc *BlockChain) WriteOfficialNFTPool(header *types.Header, OfficialNFTPool *types.InjectedOfficialNFTList) {
	poolBatch := bc.db.NewBatch()
	rawdb.WriteOfficialNFTPool(poolBatch, header.Hash(), header.Number.Uint64(), OfficialNFTPool)
	if err := poolBatch.Write(); err != nil {
		log.Crit("Failed to write OfficialNFTPool disk", "err", err)
	}
}

func (bc *BlockChain) ReadOfficialNFTPool(header *types.Header) (*types.InjectedOfficialNFTList, error) {
	return rawdb.ReadOfficialNFTPool(bc.db, header.Hash(), header.Number.Uint64())
}

func (bc *BlockChain) WriteNominatedOfficialNFT(header *types.Header, NominatedOfficialNFTPool *types.NominatedOfficialNFT) {
	poolBatch := bc.db.NewBatch()
	rawdb.WriteNominatedOfficialNFT(poolBatch, header.Hash(), header.Number.Uint64(), NominatedOfficialNFTPool)
	if err := poolBatch.Write(); err != nil {
		log.Crit("Failed to write NominatedOfficialNFT disk", "err", err)
	}
}

func (bc *BlockChain) ReadNominatedOfficialNFT(header *types.Header) (*types.NominatedOfficialNFT, error) {
	return rawdb.ReadNominatedOfficialNFT(bc.db, header.Hash(), header.Number.Uint64())
}

func (bc *BlockChain) QueryMinerProxy(ctx context.Context, number int64, minerAddress *common.Address) (*types.ValidatorList, error) {
	log.Info("QueryMinerProxy", "number", number, "minerAddress", minerAddress.Hex())
	//vList, err := bc.ReadValidatorPool(bc.GetHeaderByNumber(uint64(number)))
	vList, err := bc.GetValidatorPoolByHeader(bc.GetHeaderByNumber(uint64(number)))
	if err != nil {
		return nil, err
	}
	//empty := common.Address{}

	//if minerAddress == nil || minerAddress.Hex() == empty.Hex() {
	return vList, nil
	//}

	//for _, v := range vList.Validators {
	//	if v.Address().Hex() == minerAddress.Hex() && v.Proxy != empty {
	//		return &v.Proxy, nil
	//	}
	//}
	//return nil, errors.New("proxy is empty")
}

func GetRandomDrop(validators *types.ValidatorList, header *types.Header) common.Hash {
	if validators == nil || len(validators.Validators) == 0 {
		log.Error("GetRandomDrop : err", "no", header.Number.Uint64(), "validators == nil", validators == nil, "len", len(validators.Validators))
		return common.Hash{}
	}
	// Get the index of the coinbase of the previous block,
	// if it is a genesis block, the index is 0
	i := 0
	if header.Number.Uint64() > 0 {
		i = validators.GetByAddress(header.Coinbase)
	}

	// Get three random validator indexes
	np := validators.Len()/4 + 1
	vals := getSurroundingChainNo(i, 4, np)

	log.Info("GetRandomDrop : index", "index", vals, "height", header.Number, "i", i, "vals", vals)

	var buffer bytes.Buffer

	// Height of the block being assembled
	buffer.WriteString((big.NewInt(0).Add(header.Number, big.NewInt(1)).String()))

	// The index calculated according to the multilateral chain may be greater than the total number of validators
	for _, v := range vals {
		val := validators.GetByIndex(uint64(v))
		if val.Address() == (common.Address{}) {
			buffer.WriteString(common.Hash{}.Hex())
			continue
		} else {
			buffer.WriteString(val.Addr.Hex())
		}
	}
	buffer.WriteString(header.Hash().Hex())
	return crypto.Keccak256Hash(buffer.Bytes())
}

func getSurroundingChainNo(i, Nr, Np int) []int {
	chainNoSet := make([]int, 3, 4)

	Nt := Nr * Np
	j := 0
	if i >= 4 && i <= (Nt)-5 {
		if i%4 == 0 {

			if (i/4)%2 == 0 {
				j = i - 4
			}
			if (i/4)%2 == 1 {
				j = i + 4
			}
			chainNoSet = []int{i, i + 1, i + Nr - 1, j}
		}

		if i%4 == 3 {
			if (i/4)%2 == 0 {
				j = i + 4
			}
			if (i/4)%2 == 1 {
				j = i - 4
			}
			chainNoSet = []int{i, i - 1, i - Nr - 1, j}
		}

		if i%4 != 0 && i%4 != 3 {
			if (i%2 == 0 && (i/4)%2 == 0) || (i%2 == 1 && (i/4)%2 == 1) {
				j = i - 4
			}
			if (i%2 == 0 && (i/4)%2 == 1) || (i%2 == 1 && (i/4)%2 == 0) {
				j = i + 4
			}
			chainNoSet = []int{i, i - 1, i + 1, j}
		}
	}

	if i >= Nt-4 && i <= Nt-1 {
		if i%4 == 0 {
			if (i/4)%2 == 1 {
				j = 0
			}
			if (i/4)%2 == 0 {
				j = i - 4
			}
			chainNoSet = []int{i, i + 1, i + 3, j}
		}

		//------
		if i%4 == 3 {
			if (i/4)%2 == 0 {
				j = 2
			}
			if (i/4)%2 == 1 {
				j = i - 4
			}
			chainNoSet = []int{i, i - 1, i - 3, j}
		}

		if i%4 != 0 && i%4 != 3 {
			if i%2 == 0 && (i/4)%2 == 1 {
				j = i % 4
			}
			if i%2 == 1 && (i/4)%2 == 0 {
				j = i%4 - 1
			}
			if (i%2 == 0 && (i/4)%2 == 0) || (i%2 == 1 && (i/4)%2 == 1) {
				j = i - 4
			}
			chainNoSet = []int{i, i - 1, i + 1, j}
		}
	}

	if i >= 0 && i <= 3 {
		if i == 0 {
			if (i/4)%2 == 0 {
				j = Nt - 3
			}
			if (i/4)%2 == 1 {
				j = Nt - 4
			}
			chainNoSet = []int{i, i + 1, i + 3, j}
		}

		if i%4 == 3 {
			j = i - 4
			chainNoSet = []int{i, i - 1, i - 5, j}
		}

		if i%4 != 0 && i%4 != 3 {
			if i%2 == 0 && (Nt/4)%2 == 0 {
				j = Nt - 3 + i
			}
			if i%2 == 0 && (Nt/4)%2 == 1 {
				j = Nt - 4 + i
			}
			if i%2 == 1 {
				j = i + 4
			}
			chainNoSet = []int{i, i - 1, i + 1, j}
		}
	}
	return chainNoSet
}

//func UpdateFrozenAccounts(unfrozenAccounts []*types.FrozenAccount) {
//	var exist bool
//	var tempFrozenAccounts []*types.FrozenAccount
//
//	if unfrozenAccounts != nil && len(unfrozenAccounts) > 0 {
//		for _, frozenAccount := range vm.FrozenAcconts {
//			exist = false
//			for _, unfrozenAccount := range unfrozenAccounts {
//				if frozenAccount.Account == unfrozenAccount.Account {
//					exist = true
//				}
//			}
//			if !exist {
//				tempFrozenAccounts = append(tempFrozenAccounts, frozenAccount)
//			}
//		}
//		vm.FrozenAcconts = tempFrozenAccounts
//	}
//}
//
//func UpdateFrozenAccounts2(unfrozenAccounts []*types.FrozenAccount) {
//	var exist bool
//	var tempFrozenAccounts []*types.FrozenAccount
//
//	if unfrozenAccounts != nil && len(unfrozenAccounts) > 0 {
//		for _, frozenAccount := range vm.FrozenAcconts {
//			exist = false
//			for _, unfrozenAccount := range unfrozenAccounts {
//				if frozenAccount.Account == unfrozenAccount.Account &&
//					frozenAccount.Amount.Cmp(unfrozenAccount.Amount) == 0 &&
//					frozenAccount.UnfrozenTime == unfrozenAccount.UnfrozenTime {
//					exist = true
//				}
//			}
//			if !exist {
//				tempFrozenAccounts = append(tempFrozenAccounts, frozenAccount)
//			}
//		}
//		vm.FrozenAcconts = tempFrozenAccounts
//	}
//}<|MERGE_RESOLUTION|>--- conflicted
+++ resolved
@@ -220,13 +220,9 @@
 	//mintDeep types.MintDeep
 
 	stakerPool     *types.StakerList
-<<<<<<< HEAD
 	bytesStakersCh chan BytesValidatorAndStakerList
 	validatorPool  *types.ValidatorList
-=======
-	bytesStakersCh chan BytesStakerList
 	coefficients   map[uint64]map[common.Address]uint8
->>>>>>> 0d6260fc
 }
 
 type BytesValidatorAndStakerList struct {
@@ -278,13 +274,9 @@
 		engine:         engine,
 		vmConfig:       vmConfig,
 		stakerPool:     new(types.StakerList),
-<<<<<<< HEAD
 		bytesStakersCh: make(chan BytesValidatorAndStakerList, 100),
 		validatorPool:  new(types.ValidatorList),
-=======
-		bytesStakersCh: make(chan BytesStakerList, 100),
 		coefficients:   make(map[uint64]map[common.Address]uint8, 0),
->>>>>>> 0d6260fc
 	}
 	bc.validator = NewBlockValidator(chainConfig, bc, engine)
 	bc.prefetcher = newStatePrefetcher(chainConfig, bc, engine)
@@ -1981,23 +1973,14 @@
 
 	log.Info("caver|stake-after", "no", block.Header().Number, "len", bc.stakerPool.Len(), "state.ExchangerTokenPool", len(state.ExchangerTokenPool))
 
-<<<<<<< HEAD
 	//validatorPool, err := bc.ReadValidatorPool(bc.GetHeaderByHash(block.Header().ParentHash))
 	//if err != nil {
 	//	log.Error("writeBlockWithoutState : invalid validator list", "no", block.Header().Number, "err", err)
 	//	return NonStatTy, err
 	//}
 	log.Info("caver|validator-before", "no", block.Header().Number, "len", bc.validatorPool.Len(), "state.PledgedTokenPool", len(state.PledgedTokenPool))
+	validatorsCoe := make(map[common.Address]uint8)
 	var pledgedTokens types.PledgedTokenList
-=======
-	validatorPool, err := bc.ReadValidatorPool(bc.GetHeaderByHash(block.Header().ParentHash))
-	if err != nil {
-		log.Error("writeBlockWithoutState : invalid validator list", "no", block.Header().Number, "err", err)
-		return NonStatTy, err
-	}
-	log.Info("caver|validator-before", "no", block.Header().Number, "len", validatorPool.Len(), "state.PledgedTokenPool", len(state.PledgedTokenPool))
-	validatorsCoe := make(map[common.Address]uint8)
->>>>>>> 0d6260fc
 	if len(state.PledgedTokenPool) > 0 {
 		for _, v := range state.PledgedTokenPool {
 			if v.Flag {
@@ -2013,32 +1996,12 @@
 	// Recalculate the weight, which needs to be calculated after the list is determined
 	for _, account := range bc.validatorPool.Validators {
 		coefficient := state.GetValidatorCoefficient(account.Addr)
-<<<<<<< HEAD
+		validatorsCoe[account.Addr] = coefficient
 		bc.validatorPool.CalculateAddressRangeV2(account.Addr, account.Balance, big.NewInt(int64(coefficient)))
-=======
-		validatorsCoe[account.Addr] = coefficient
-		validatorPool.CalculateAddressRangeV2(account.Addr, account.Balance, big.NewInt(int64(coefficient)))
 	}
 	bc.coefficients[block.NumberU64()] = validatorsCoe
 	bc.DeleteExpiredCoefficents()
 
-	bc.WriteValidatorPool(block.Header(), validatorPool)
-	log.Info("caver|validator-after", "no", block.Header().Number, "len", validatorPool.Len(), "state.PledgedTokenPool", len(state.PledgedTokenPool))
-
-	// write the all exchangers to leveldb per WriteStakersFrequency blocks
-	if block.NumberU64()%WriteStakersFrequency == 0 {
-		data, err := rlp.EncodeToBytes(bc.stakerPool)
-		if err == nil {
-			stakers := BytesStakerList{
-				Header:     block.Header(),
-				StakerList: data,
-			}
-			bc.bytesStakersCh <- stakers
-		} else {
-			log.Error("Failed to RLP stakePool", "err", err)
-		}
->>>>>>> 0d6260fc
-	}
 	bc.WriteIncrementalValidators(block.Header(), &pledgedTokens)
 	//bc.WriteValidatorPool(block.Header(), validatorPool)
 	log.Info("caver|validator-after", "no", block.Header().Number, "len", bc.validatorPool.Len(), "state.PledgedTokenPool", len(state.PledgedTokenPool))
@@ -2078,15 +2041,11 @@
 			if err := bc.reorg(currentBlock, block); err != nil {
 				return NonStatTy, err
 			}
-<<<<<<< HEAD
-
 			newStakerPool = bc.stakerPool.DeepCopy()       //for test
 			newValidatorPool = bc.validatorPool.DeepCopy() //for test
 			fork = true                                    //for test
-=======
 			// handle the fork problem
 			bc.DeleteCoefficients()
->>>>>>> 0d6260fc
 		}
 		status = CanonStatTy
 	} else {
