--- conflicted
+++ resolved
@@ -1658,46 +1658,6 @@
 		}
 	}
 
-<<<<<<< HEAD
-=======
-	// write mintdeep
-	bc.WriteMintDeep(block.Header(), state.MintDeep)
-	//// write SNFTExchangePool
-	//bc.WriteSNFTExchangePool(block.Header(), state.SNFTExchangePool)
-	// write OfficialNFTPool
-	bc.WriteOfficialNFTPool(block.Header(), state.OfficialNFTPool)
-	// write NominatedOfficialNFT
-	bc.WriteNominatedOfficialNFT(block.Header(), state.NominatedOfficialNFT)
-
-	// modify Pledge list
-	//exchangerPool := bc.ReadStakePool(bc.GetHeaderByHash(block.Header().ParentHash))
-	var dbStakers types.DBStakerList
-	if len(state.ExchangerTokenPool) > 0 {
-		for _, v := range state.ExchangerTokenPool {
-			var dbStaker types.DBStaker
-			dbStaker.Addr = v.Address
-			dbStaker.Balance = v.Amount
-			if v.Flag {
-				bc.stakerPool.AddStaker(v.Address, v.Amount)
-				dbStaker.DeleteFlag = false
-			} else {
-				bc.stakerPool.RemoveStaker(v.Address, v.Amount)
-				dbStaker.DeleteFlag = true
-			}
-			dbStakers.DBStakers = append(dbStakers.DBStakers, &dbStaker)
-		}
-		state.ExchangerTokenPool = state.ExchangerTokenPool[:0]
-	}
-	bc.WriteDBStakerPool(block.Header(), &dbStakers)
-	//bc.WriteStakePool(block.Header(), exchangerPool)
-
-	validatorPool, err := bc.ReadValidatorPool(bc.GetHeaderByHash(block.Header().ParentHash))
-	if err != nil {
-		log.Error("writeBlockWithoutState : invalid validator list", "no", block.Header().Number, "err", err)
-		return NonStatTy, err
-	}
-	log.Info("caver|validator-before", "no", block.Header().Number, "len", validatorPool.Len(), "state.PledgedTokenPool", len(state.PledgedTokenPool))
->>>>>>> 38eccdac
 	validatorsCoe := make(map[common.Address]uint8)
 	validatorList := state.GetValidators(types.ValidatorStorageAddress)
 	for _, account := range validatorList.Validators {
@@ -1707,34 +1667,6 @@
 	bc.coefficients[block.NumberU64()] = validatorsCoe
 	bc.DeleteExpiredCoefficents()
 
-<<<<<<< HEAD
-=======
-	bc.WriteValidatorPool(block.Header(), validatorPool)
-
-	extra, err := types.ExtractIstanbulExtra(block.Header())
-	if err != nil {
-		log.Error("err extract istanbul extra", "err", err)
-		return status, err
-	}
-	if extra.EvilAction != nil && extra.EvilAction.EvilHeaders != nil && extra.EvilAction.Handled {
-		bc.WriteEvilAction(block.Header().Number.Uint64()-7, *extra.EvilAction)
-	}
-
-	// write the all exchangers to leveldb per WriteStakersFrequency blocks
-	if block.NumberU64()%WriteStakersFrequency == 0 {
-		data, err := rlp.EncodeToBytes(bc.stakerPool)
-		if err == nil {
-			stakers := BytesStakerList{
-				Header:     block.Header(),
-				StakerList: data,
-			}
-			bc.bytesStakersCh <- stakers
-		} else {
-			log.Error("Failed to RLP stakePool", "err", err)
-		}
-	}
-
->>>>>>> 38eccdac
 	// If the total difficulty is higher than our known, add it to the canonical chain
 	// Second clause in the if statement reduces the vulnerability to selfish mining.
 	// Please refer to http://www.cs.cornell.edu/~ie53/publications/btcProcFC.pdf
@@ -2070,79 +2002,6 @@
 		// Process block using the parent state as reference point
 		substart := time.Now()
 
-<<<<<<< HEAD
-		emptyBlockErr := bc.VerifyEmptyBlock(block, statedb)
-		if emptyBlockErr != nil {
-			log.Error("insertChain: invalid validators of empty block", "emptyBlockErr", emptyBlockErr)
-			return it.index, emptyBlockErr
-		}
-=======
-		var mintDeep *types.MintDeep
-		//var exchangeList *types.SNFTExchangeList
-		if parent.Number.Uint64() > 0 {
-			mintDeep, err = bc.ReadMintDeep(parent)
-			if err != nil {
-				log.Error("Failed get mintdeep ", "err", err)
-				return it.index, err
-			}
-			//exchangeList, _ = bc.ReadSNFTExchangePool(parent)
-			//if exchangeList == nil {
-			//	exchangeList = &types.SNFTExchangeList{
-			//		SNFTExchanges: make([]*types.SNFTExchange, 0),
-			//	}
-			//}
-
-		} else {
-			mintDeep = new(types.MintDeep)
-			//mintDeep.OfficialMint = big.NewInt(1)
-			//
-			//mintDeep.UserMint = big.NewInt(0)
-			//maskB, _ := big.NewInt(0).SetString("8000000000000000000000000000000000000000", 16)
-			//mintDeep.UserMint.Add(big.NewInt(1), maskB)
-			mintDeep.UserMint = big.NewInt(1)
-
-			mintDeep.OfficialMint = big.NewInt(0)
-			maskB, _ := big.NewInt(0).SetString("8000000000000000000000000000000000000000", 16)
-			mintDeep.OfficialMint.Add(big.NewInt(0), maskB)
-
-			//exchangeList = &types.SNFTExchangeList{
-			//	SNFTExchanges: make([]*types.SNFTExchange, 0),
-			//}
-		}
-		statedb.MintDeep = mintDeep
-		//statedb.SNFTExchangePool = exchangeList
-		log.Info("caver|MintDeep", "no", parent.Number.Text(10), "OfficialMint", statedb.MintDeep.OfficialMint.Text(16),
-			"UserMint", statedb.MintDeep.UserMint.Text(16))
-		officialNFTList, _ := bc.ReadOfficialNFTPool(parent)
-		statedb.OfficialNFTPool = officialNFTList
-
-		var nominatedOfficialNFT *types.NominatedOfficialNFT
-		if parent.Number.Uint64() > 0 {
-			nominatedOfficialNFT, err = bc.ReadNominatedOfficialNFT(parent)
-			if err != nil {
-				statedb.NominatedOfficialNFT = nil
-			} else {
-				statedb.NominatedOfficialNFT = nominatedOfficialNFT
-			}
-		} else {
-			nominatedOfficialNFT = new(types.NominatedOfficialNFT)
-			nominatedOfficialNFT.Dir = types.DefaultDir
-			nominatedOfficialNFT.StartIndex = new(big.Int).Set(statedb.OfficialNFTPool.MaxIndex())
-			nominatedOfficialNFT.Number = types.DefaultNumber
-			nominatedOfficialNFT.Royalty = types.DefaultRoyalty
-			nominatedOfficialNFT.Creator = types.DefaultCreator
-			nominatedOfficialNFT.Address = common.Address{}
-			statedb.NominatedOfficialNFT = nominatedOfficialNFT
-		}
-
-		valList, err := bc.ReadValidatorPool(parent)
-		if err != nil {
-			log.Error("insertChain: invalid validator list", "err", err)
-			return it.index, err
-		}
-		statedb.ValidatorPool = valList.Validators
->>>>>>> 38eccdac
-
 		receipts, logs, usedGas, err := bc.processor.Process(block, statedb, bc.vmConfig)
 		if err != nil {
 			bc.reportBlock(block, receipts, err)
@@ -2248,68 +2107,6 @@
 	return it.index, err
 }
 
-<<<<<<< HEAD
-func (bc *BlockChain) VerifyEmptyBlock(block *types.Block, statedb *state.StateDB) error {
-	// if the block is empty block, validate it
-	if block.Coinbase() == common.HexToAddress("0x0000000000000000000000000000000000000000") && block.NumberU64() > 0 {
-		adjustedTimeNow := time.Now().Unix()
-		if block.Time() > uint64(adjustedTimeNow) {
-			log.Error("VerifyEmptyBlock:futureBlock",
-				"no", block.Number,
-				"adjustedTimeNow", adjustedTimeNow,
-				"header.Time", block.Time())
-			return consensus.ErrFutureBlock
-		}
-		if block.Difficulty().Uint64() != 24 {
-			return errors.New("invalid difficulty of empty block")
-		}
-		istanbulExtra, checkerr := types.ExtractIstanbulExtra(block.Header())
-		if checkerr != nil {
-			log.Error("BlockChain.VerifyEmptyBlock()", "VerifyHeadersAndcheckerr checkerr:", checkerr)
-			return checkerr
-		}
-
-		var allWeightBalance = big.NewInt(0)
-		var voteBalance *big.Int
-		var coe uint8
-
-		validatorList := statedb.GetValidators(types.ValidatorStorageAddress)
-		for _, validator := range validatorList.Validators {
-			coe = statedb.GetValidatorCoefficient(validator.Addr)
-			voteBalance = new(big.Int).Mul(validator.Balance, big.NewInt(int64(coe)))
-			allWeightBalance.Add(allWeightBalance, voteBalance)
-		}
-		allWeightBalance50 := new(big.Int).Mul(big.NewInt(50), allWeightBalance)
-		allWeightBalance50 = new(big.Int).Div(allWeightBalance50, big.NewInt(100))
-
-		var validators []common.Address
-		for _, emptyBlockMessage := range istanbulExtra.EmptyBlockMessages[1:] {
-			msg := &types.EmptyMsg{}
-			sender, err := msg.RecoverAddress(emptyBlockMessage)
-			if err != nil {
-				return err
-			}
-			validators = append(validators, sender)
-		}
-
-		var blockWeightBalance = big.NewInt(0)
-		for _, v := range validators {
-			voteBalance = new(big.Int).Mul(validatorList.StakeBalance(v), big.NewInt(types.DEFAULT_VALIDATOR_COEFFICIENT))
-			blockWeightBalance.Add(blockWeightBalance, voteBalance)
-		}
-		if blockWeightBalance.Cmp(allWeightBalance50) > 0 {
-			return nil
-		} else {
-			log.Error("BlockChain.VerifyEmptyBlock(), verify validators of empty block error ",
-				"blockWeightBalance", blockWeightBalance, "allWeightBalance50", allWeightBalance50)
-			return errors.New("verify validators of empty block error")
-		}
-	}
-	return nil
-}
-
-=======
->>>>>>> 38eccdac
 func (w *BlockChain) GetAverageCoefficient(statedb *state.StateDB) uint64 {
 	var total = big.NewInt(0)
 	var maxTotal = big.NewInt(0)
