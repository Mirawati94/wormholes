// Copyright 2017 The go-ethereum Authors
// This file is part of the go-ethereum library.
//
// The go-ethereum library is free software: you can redistribute it and/or modify
// it under the terms of the GNU Lesser General Public License as published by
// the Free Software Foundation, either version 3 of the License, or
// (at your option) any later version.
//
// The go-ethereum library is distributed in the hope that it will be useful,
// but WITHOUT ANY WARRANTY; without even the implied warranty of
// MERCHANTABILITY or FITNESS FOR A PARTICULAR PURPOSE. See the
// GNU Lesser General Public License for more details.
//
// You should have received a copy of the GNU Lesser General Public License
// along with the go-ethereum library. If not, see <http://www.gnu.org/licenses/>.

package backend

import (
	"crypto/ecdsa"
	"math/big"
	"sync"
	"time"
	"runtime/debug"
	"github.com/ethereum/go-ethereum/common"
	"github.com/ethereum/go-ethereum/consensus"
	"github.com/ethereum/go-ethereum/consensus/istanbul"
	istanbulcommon "github.com/ethereum/go-ethereum/consensus/istanbul/common"
	ibftcore "github.com/ethereum/go-ethereum/consensus/istanbul/ibft/core"
	ibftengine "github.com/ethereum/go-ethereum/consensus/istanbul/ibft/engine"
	qbftcore "github.com/ethereum/go-ethereum/consensus/istanbul/qbft/core"
	qbftengine "github.com/ethereum/go-ethereum/consensus/istanbul/qbft/engine"
	qbfttypes "github.com/ethereum/go-ethereum/consensus/istanbul/qbft/types"
	"github.com/ethereum/go-ethereum/consensus/istanbul/validator"
	"github.com/ethereum/go-ethereum/core"
	"github.com/ethereum/go-ethereum/core/types"
	"github.com/ethereum/go-ethereum/crypto"
	"github.com/ethereum/go-ethereum/ethdb"
	"github.com/ethereum/go-ethereum/event"
	"github.com/ethereum/go-ethereum/log"
	"github.com/ethereum/go-ethereum/rlp"
	lru "github.com/hashicorp/golang-lru"
)

const (
	// fetcherID is the ID indicates the block is from Istanbul engine
	fetcherID = "istanbul"
)

// New creates an Ethereum backend for Istanbul core engine.
func New(config *istanbul.Config, privateKey *ecdsa.PrivateKey, db ethdb.Database) *Backend {
	// Allocate the snapshot caches and create the engine
	recents, _ := lru.NewARC(inmemorySnapshots)
	recentMessages, _ := lru.NewARC(inmemoryPeers)
	knownMessages, _ := lru.NewARC(inmemoryMessages)

	sb := &Backend{
		config:           config,
		istanbulEventMux: new(event.TypeMux),
		privateKey:       privateKey,
		address:          crypto.PubkeyToAddress(privateKey.PublicKey),
		logger:           log.New(),
		db:               db,
		commitCh:         make(chan *types.Block, 1),
		recents:          recents,
		candidates:       make(map[common.Address]bool),
		coreStarted:      false,
		recentMessages:   recentMessages,
		knownMessages:    knownMessages,
<<<<<<< HEAD
		notifyBlockCh:    make(chan *types.OnlineValidatorList, 1),
=======
		roundChangeStartTime: time.Now().Unix(),
>>>>>>> beb9cb34
	}

	sb.qbftEngine = qbftengine.NewEngine(sb.config, sb.address, sb.Sign)
	sb.ibftEngine = ibftengine.NewEngine(sb.config, sb.address, sb.Sign)

	return sb
}

// ----------------------------------------------------------------------------

type Backend struct {
	config *istanbul.Config

	privateKey *ecdsa.PrivateKey
	address    common.Address

	core istanbul.Core

	ibftEngine *ibftengine.Engine
	qbftEngine *qbftengine.Engine

	istanbulEventMux *event.TypeMux

	logger log.Logger

	db ethdb.Database

	chain        consensus.ChainHeaderReader
	currentBlock func() *types.Block
	hasBadBlock  func(db ethdb.Reader, hash common.Hash) bool

	// the channels for istanbul engine notifications
	commitCh          chan *types.Block
	proposedBlockHash common.Hash
	sealMu            sync.Mutex
	coreStarted       bool
	coreMu            sync.RWMutex

	// Current list of candidates we are pushing
	candidates map[common.Address]bool
	// Protects the signer fields
	candidatesLock sync.RWMutex
	// Snapshots for recent block to speed up reorgs
	recents *lru.ARCCache

	// event subscription for ChainHeadEvent event
	broadcaster consensus.Broadcaster

	recentMessages *lru.ARCCache // the cache of peer's messages
	knownMessages  *lru.ARCCache // the cache of self messages

	qbftConsensusEnabled bool // qbft consensus

<<<<<<< HEAD
	notifyBlockCh chan *types.OnlineValidatorList // Notify worker modules to produce blocks
=======
		// 函数结构
	roundChangeCount int

	//
	roundChangeStartTime int64

	roundCountLock sync.Mutex
>>>>>>> beb9cb34
}

func (sb *Backend) Engine() istanbul.Engine {
	return sb.EngineForBlockNumber(nil)
}

func (sb *Backend) EngineForBlockNumber(blockNumber *big.Int) istanbul.Engine {
	switch {
	case blockNumber != nil && sb.IsQBFTConsensusAt(blockNumber):
		return sb.qbftEngine
	case blockNumber == nil && sb.IsQBFTConsensus():
		return sb.qbftEngine
	default:
		return sb.ibftEngine
	}
}

// zekun: HACK
func (sb *Backend) CalcDifficulty(chain consensus.ChainHeaderReader, time uint64, parent *types.Header) *big.Int {
	return sb.EngineForBlockNumber(parent.Number).CalcDifficulty(chain, time, parent)
}

// Address implements istanbul.Backend.Address
func (sb *Backend) Address() common.Address {
	return sb.Engine().Address()
}

// Validators implements istanbul.Backend.Validators
func (sb *Backend) Validators(proposal istanbul.Proposal) istanbul.ValidatorSet {
	return sb.getValidators(proposal.Number().Uint64(), proposal.Hash())
}

// Broadcast implements istanbul.Backend.Broadcast
func (sb *Backend) Broadcast(valSet istanbul.ValidatorSet, code uint64, payload []byte) error {
	// send to others
	sb.Gossip(valSet, code, payload)
	// send to self
	msg := istanbul.MessageEvent{
		Code:    code,
		Payload: payload,
	}
	go sb.istanbulEventMux.Post(msg)
	return nil
}

type Message struct {
	Code          uint64
	Msg           []byte
	Address       common.Address
	Signature     []byte
	CommittedSeal []byte
}

func (m *Message) FromPayload(b []byte, validateFn func([]byte, []byte) (common.Address, error)) error {
	// Decode message
	err := rlp.DecodeBytes(b, &m)
	if err != nil {
		return err
	}
	return nil
}

func (m *Message) Decode(val interface{}) error {
	return rlp.DecodeBytes(m.Msg, val)
}


func (sb *Backend) Gossip(valSet istanbul.ValidatorSet, code uint64, payload []byte) error {
msg := new(Message)
 msg.FromPayload(payload, nil)
 if msg.Code == 3 {
  var rc *istanbul.Subject
  if err := msg.Decode(&rc); err == nil {
   log.Info("Gossip : roundchangecount", "msg.code", msg.Code, "sequence", rc.View.Sequence, "round", rc.View.Round, "self roundInfo", sb.core.RoundInfo(), "rcc",sb.roundChangeCount)
  }
 }



 	//sb.roundCountLock.Lock()
	localTime := time.Now().Unix()
	sb.roundChangeCount = sb.roundChangeCount - (int(localTime)-int(sb.roundChangeStartTime))*100
	//sb.roundCountLock.Unlock()
	sb.roundChangeStartTime = localTime
	if sb.roundChangeCount < 0 {
		sb.roundChangeCount = 0
	}
	hash := istanbul.RLPHash(payload)
	sb.knownMessages.Add(hash, true)

	targets := make(map[common.Address]bool)
	for _, val := range valSet.List() {
		if val.Address() != sb.Address() {
			targets[val.Address()] = true
		}
	}
	log.Info("carver|Gossip|len(targets)", "len", len(targets), "sb.broadcaster != nil", sb.broadcaster != nil)
	if sb.broadcaster != nil && len(targets) > 0 {
		ps := sb.broadcaster.FindPeers(targets)
		log.Info("carver|Gossip|len(ps)", "len", len(ps), "code", code)
		for addr, p := range ps {
			ms, ok := sb.recentMessages.Get(addr)
			var m *lru.ARCCache
			if ok {
				m, _ = ms.(*lru.ARCCache)
				if _, k := m.Get(hash); k {
					// This peer had this event, skip it
					continue
				}
			} else {
				m, _ = lru.NewARC(inmemoryMessages)
			}

			m.Add(hash, true)
			sb.recentMessages.Add(addr, m)

			if sb.IsQBFTConsensus() {
				var outboundCode uint64 = istanbulMsg
				if _, ok := qbfttypes.MessageCodes()[code]; ok {
					outboundCode = code
				}
				go p.SendQBFTConsensus(outboundCode, payload)
			} else {
				log.Info("carver|Gossip|istanbulMsg", "chain.current.no", sb.chain.CurrentHeader().Number.String(), "code", code)
				if msg.Code == 3 {
					//if sb.roundChangeCount > 1000 {
					//	continue
					//}
					sb.roundChangeCount++
				log.Info("carver|Gossip|roundchangecount", "chain.current.no", sb.chain.CurrentHeader().Number.String(), "code", msg.Code, "addr",msg.Address,"statck",string(debug.Stack()))
				}
				go p.SendConsensus(istanbulMsg, payload)
			}
		}
	}
	return nil
}

// Commit implements istanbul.Backend.Commit
func (sb *Backend) Commit(proposal istanbul.Proposal, seals [][]byte, round *big.Int) (err error) {
	// Check if the proposal is a valid block
	block, ok := proposal.(*types.Block)
	if !ok {
		sb.logger.Error("BFT: invalid block proposal", "proposal", proposal)
		return istanbulcommon.ErrInvalidProposal
	}

	// Commit header
	h := block.Header()
	err = sb.EngineForBlockNumber(h.Number).CommitHeader(h, seals, round)
	if err != nil {
		return
	}

	// Remove ValidatorSet added to ProposerPolicy registry, if not done, the registry keeps increasing size with each block height
	sb.config.ProposerPolicy.ClearRegistry()

	// update block's header
	block = block.WithSeal(h)

	sb.logger.Info("BFT: block proposal committed", "author", sb.Address(), "hash", proposal.Hash(), "number", proposal.Number().Uint64(), "round", round.Uint64())

	// - if the proposed and committed blocks are the same, send the proposed hash
	//   to commit channel, which is being watched inside the engine.Seal() function.
	// - otherwise, we try to insert the block.
	// -- if success, the ChainHeadEvent event will be broadcasted, try to build
	//    the next block and the previous Seal() will be stopped.
	// -- otherwise, a error will be returned and a round change event will be fired.
	log.Info("caver|Commit|commitCh", "number", proposal.Number().Uint64(), "round", round.Uint64(), "author", sb.Address(), "sb.proposedBlockHash", sb.proposedBlockHash.Hex(), "block.Hash()", block.Hash().Hex())
	if sb.proposedBlockHash == block.Hash() {
		// feed block hash to Seal() and wait the Seal() result
		sb.commitCh <- block
		return nil
	}

	if sb.broadcaster != nil {
		sb.broadcaster.Enqueue(fetcherID, block)
	}

	return nil
}

// EventMux implements istanbul.Backend.EventMux
func (sb *Backend) EventMux() *event.TypeMux {
	return sb.istanbulEventMux
}

// Verify implements istanbul.Backend.Verify
func (sb *Backend) Verify(proposal istanbul.Proposal) (time.Duration, error) {
	// Check if the proposal is a valid block
	block, ok := proposal.(*types.Block)
	if !ok {
		sb.logger.Error("BFT: invalid block proposal", "proposal", proposal)
		return 0, istanbulcommon.ErrInvalidProposal
	}

	// check bad block
	if sb.HasBadProposal(block.Hash()) {
		sb.logger.Warn("BFT: bad block proposal", "proposal", proposal)
		return 0, core.ErrBlacklistedHash
	}

	header := block.Header()
	var valSet istanbul.ValidatorSet
	if c, ok := sb.chain.(*core.BlockChain); ok {
		validatorList, err := c.Random11ValidatorFromPool(c.CurrentBlock())
		for _, v := range validatorList.Validators {
			log.Info("Backend|Verify", "height", c.CurrentBlock().Header().Number.Uint64(), "v", v)
		}
		if err != nil {
			return 0, err
		}
		valSet = validator.NewSet(validatorList.ConvertToAddress(), sb.config.ProposerPolicy)
	}

	return sb.EngineForBlockNumber(header.Number).VerifyBlockProposal(sb.chain, block, valSet)
}

// Sign implements istanbul.Backend.Sign
func (sb *Backend) Sign(data []byte) ([]byte, error) {
	hashData := crypto.Keccak256(data)
	return crypto.Sign(hashData, sb.privateKey)
}

// SignWithoutHashing implements istanbul.Backend.SignWithoutHashing and signs input data with the backend's private key without hashing the input data
func (sb *Backend) SignWithoutHashing(data []byte) ([]byte, error) {
	return crypto.Sign(data, sb.privateKey)
}

// CheckSignature implements istanbul.Backend.CheckSignature
func (sb *Backend) CheckSignature(data []byte, address common.Address, sig []byte) error {
	signer, err := istanbul.GetSignatureAddress(data, sig)
	if err != nil {
		return err
	}
	// Compare derived addresses
	if signer != address {
		return istanbulcommon.ErrInvalidSignature
	}

	return nil
}

// HasPropsal implements istanbul.Backend.HashBlock
func (sb *Backend) HasPropsal(hash common.Hash, number *big.Int) bool {
	return sb.chain.GetHeader(hash, number.Uint64()) != nil
}

// GetProposer implements istanbul.Backend.GetProposer
func (sb *Backend) GetProposer(number uint64) common.Address {
	if h := sb.chain.GetHeaderByNumber(number); h != nil {
		a, _ := sb.Author(h)
		return a
	}
	return common.Address{}
}

// ParentValidators implements istanbul.Backend.GetParentValidators
func (sb *Backend) ParentValidators(proposal istanbul.Proposal) istanbul.ValidatorSet {
	if block, ok := proposal.(*types.Block); ok {
		return sb.getValidators(block.Number().Uint64()-1, block.ParentHash())
	}
	return validator.NewSet(nil, sb.config.ProposerPolicy)
}

func (sb *Backend) getValidators(number uint64, hash common.Hash) istanbul.ValidatorSet {
	var valSet istanbul.ValidatorSet
	if c, ok := sb.chain.(*core.BlockChain); ok {
		validatorList, err := c.Random11ValidatorFromPool(c.GetBlockByHash(hash))
		for _, v := range validatorList.Validators {
			log.Info("Backend|getValidators", "height", c.CurrentBlock().Header().Number.Uint64(), "v", v.Addr.Hex())
		}
		if err != nil {
			log.Info("getValidators", "err", err)
			return nil
		}
		valSet = validator.NewSet(validatorList.ConvertToAddress(), sb.config.ProposerPolicy)
	}
	return valSet
}

func (sb *Backend) LastProposal() (istanbul.Proposal, common.Address) {
	block := sb.currentBlock()

	var proposer common.Address
	if block.Number().Cmp(common.Big0) > 0 {
		var err error
		proposer, err = sb.Author(block.Header())
		if err != nil {
			sb.logger.Error("BFT: last block proposal invalid", "err", err)
			return nil, common.Address{}
		}
	}

	// Return header only block here since we don't need block body
	return block, proposer
}

func (sb *Backend) HasBadProposal(hash common.Hash) bool {
	if sb.hasBadBlock == nil {
		return false
	}
	return sb.hasBadBlock(sb.db, hash)
}

func (sb *Backend) Close() error {
	return nil
}

// IsQBFTConsensus returns whether qbft consensus should be used
func (sb *Backend) IsQBFTConsensus() bool {
	if sb.qbftConsensusEnabled {
		return true
	}
	if sb.chain != nil {
		return sb.IsQBFTConsensusAt(sb.chain.CurrentHeader().Number)
	}
	return false
}

// IsQBFTConsensusForHeader checks if qbft consensus is enabled for the block height identified by the given header
func (sb *Backend) IsQBFTConsensusAt(blockNumber *big.Int) bool {
	return sb.config.IsQBFTConsensusAt(blockNumber)
}

func (sb *Backend) startIBFT() error {
	sb.logger.Info("BFT: activate IBFT")
	sb.logger.Trace("BFT: set ProposerPolicy sorter to ValidatorSortByStringFun")
	sb.config.ProposerPolicy.Use(istanbul.ValidatorSortByString())
	sb.qbftConsensusEnabled = false

	sb.core = ibftcore.New(sb, sb.config)
	if err := sb.core.Start(); err != nil {
		sb.logger.Error("BFT: failed to activate IBFT", "err", err)
		return err
	}

	return nil
}

func (sb *Backend) startQBFT() error {
	sb.logger.Info("BFT: activate QBFT")
	sb.logger.Trace("BFT: set ProposerPolicy sorter to ValidatorSortByByteFunc")
	sb.config.ProposerPolicy.Use(istanbul.ValidatorSortByByte())
	sb.qbftConsensusEnabled = true

	sb.core = qbftcore.New(sb, sb.config)
	if err := sb.core.Start(); err != nil {
		sb.logger.Error("BFT: failed to activate QBFT", "err", err)
		return err
	}

	return nil
}

func (sb *Backend) stop() error {
	core := sb.core
	sb.core = nil

	if core != nil {
		sb.logger.Info("BFT: deactivate")
		if err := core.Stop(); err != nil {
			sb.logger.Error("BFT: failed to deactivate", "err", err)
			return err
		}
	}

	sb.qbftConsensusEnabled = false

	return nil
}

// StartQBFTConsensus stops existing legacy ibft consensus and starts the new qbft consensus
func (sb *Backend) StartQBFTConsensus() error {
	sb.logger.Info("BFT: switch from IBFT to QBFT")
	if err := sb.stop(); err != nil {
		return err
	}

	return sb.startQBFT()
}

func (sb *Backend) NotifyWorkerToCommit(onlineValidators *types.OnlineValidatorList) {
	sb.notifyBlockCh <- onlineValidators
}<|MERGE_RESOLUTION|>--- conflicted
+++ resolved
@@ -21,7 +21,7 @@
 	"math/big"
 	"sync"
 	"time"
-	"runtime/debug"
+
 	"github.com/ethereum/go-ethereum/common"
 	"github.com/ethereum/go-ethereum/consensus"
 	"github.com/ethereum/go-ethereum/consensus/istanbul"
@@ -38,7 +38,6 @@
 	"github.com/ethereum/go-ethereum/ethdb"
 	"github.com/ethereum/go-ethereum/event"
 	"github.com/ethereum/go-ethereum/log"
-	"github.com/ethereum/go-ethereum/rlp"
 	lru "github.com/hashicorp/golang-lru"
 )
 
@@ -67,11 +66,7 @@
 		coreStarted:      false,
 		recentMessages:   recentMessages,
 		knownMessages:    knownMessages,
-<<<<<<< HEAD
 		notifyBlockCh:    make(chan *types.OnlineValidatorList, 1),
-=======
-		roundChangeStartTime: time.Now().Unix(),
->>>>>>> beb9cb34
 	}
 
 	sb.qbftEngine = qbftengine.NewEngine(sb.config, sb.address, sb.Sign)
@@ -125,17 +120,7 @@
 
 	qbftConsensusEnabled bool // qbft consensus
 
-<<<<<<< HEAD
 	notifyBlockCh chan *types.OnlineValidatorList // Notify worker modules to produce blocks
-=======
-		// 函数结构
-	roundChangeCount int
-
-	//
-	roundChangeStartTime int64
-
-	roundCountLock sync.Mutex
->>>>>>> beb9cb34
 }
 
 func (sb *Backend) Engine() istanbul.Engine {
@@ -181,48 +166,7 @@
 	return nil
 }
 
-type Message struct {
-	Code          uint64
-	Msg           []byte
-	Address       common.Address
-	Signature     []byte
-	CommittedSeal []byte
-}
-
-func (m *Message) FromPayload(b []byte, validateFn func([]byte, []byte) (common.Address, error)) error {
-	// Decode message
-	err := rlp.DecodeBytes(b, &m)
-	if err != nil {
-		return err
-	}
-	return nil
-}
-
-func (m *Message) Decode(val interface{}) error {
-	return rlp.DecodeBytes(m.Msg, val)
-}
-
-
 func (sb *Backend) Gossip(valSet istanbul.ValidatorSet, code uint64, payload []byte) error {
-msg := new(Message)
- msg.FromPayload(payload, nil)
- if msg.Code == 3 {
-  var rc *istanbul.Subject
-  if err := msg.Decode(&rc); err == nil {
-   log.Info("Gossip : roundchangecount", "msg.code", msg.Code, "sequence", rc.View.Sequence, "round", rc.View.Round, "self roundInfo", sb.core.RoundInfo(), "rcc",sb.roundChangeCount)
-  }
- }
-
-
-
- 	//sb.roundCountLock.Lock()
-	localTime := time.Now().Unix()
-	sb.roundChangeCount = sb.roundChangeCount - (int(localTime)-int(sb.roundChangeStartTime))*100
-	//sb.roundCountLock.Unlock()
-	sb.roundChangeStartTime = localTime
-	if sb.roundChangeCount < 0 {
-		sb.roundChangeCount = 0
-	}
 	hash := istanbul.RLPHash(payload)
 	sb.knownMessages.Add(hash, true)
 
@@ -260,13 +204,6 @@
 				go p.SendQBFTConsensus(outboundCode, payload)
 			} else {
 				log.Info("carver|Gossip|istanbulMsg", "chain.current.no", sb.chain.CurrentHeader().Number.String(), "code", code)
-				if msg.Code == 3 {
-					//if sb.roundChangeCount > 1000 {
-					//	continue
-					//}
-					sb.roundChangeCount++
-				log.Info("carver|Gossip|roundchangecount", "chain.current.no", sb.chain.CurrentHeader().Number.String(), "code", msg.Code, "addr",msg.Address,"statck",string(debug.Stack()))
-				}
 				go p.SendConsensus(istanbulMsg, payload)
 			}
 		}
