// Copyright 2017 The go-ethereum Authors
// This file is part of the go-ethereum library.
//
// The go-ethereum library is free software: you can redistribute it and/or modify
// it under the terms of the GNU Lesser General Public License as published by
// the Free Software Foundation, either version 3 of the License, or
// (at your option) any later version.
//
// The go-ethereum library is distributed in the hope that it will be useful,
// but WITHOUT ANY WARRANTY; without even the implied warranty of
// MERCHANTABILITY or FITNESS FOR A PARTICULAR PURPOSE. See the
// GNU Lesser General Public License for more details.
//
// You should have received a copy of the GNU Lesser General Public License
// along with the go-ethereum library. If not, see <http://www.gnu.org/licenses/>.

package core

import (
	"reflect"

	"github.com/ethereum/go-ethereum/common"
	"github.com/ethereum/go-ethereum/consensus/istanbul"
	istanbulcommon "github.com/ethereum/go-ethereum/consensus/istanbul/common"
	ibfttypes "github.com/ethereum/go-ethereum/consensus/istanbul/ibft/types"
	"github.com/ethereum/go-ethereum/log"
)

func (c *core) sendCommit() {
	sub := c.current.Subject()
	log.Info("ibftConsensus: sendCommit",
		"no", sub.View.Sequence.Uint64(),
		"round", sub.View.Round.String(),
		"hash", sub.Digest.Hex(),
		"self", c.Address().Hex())
	c.broadcastCommit(sub)
}

func (c *core) sendCommitForOldBlock(view *istanbul.View, digest common.Hash) {
	sub := &istanbul.Subject{
		View:   view,
		Digest: digest,
	}
	c.broadcastCommit(sub)
}

func (c *core) broadcastCommit(sub *istanbul.Subject) {
	logger := c.logger.New("state", c.state)

	encodedSubject, err := ibfttypes.Encode(sub)
	if err != nil {
		logger.Error("Failed to encode", "subject", sub)
		return
	}
	if c.IsProposer() {
		if c.current.Commits.Size() >= c.QuorumSize() {
			encodedCommitSeals, _ := ibfttypes.Encode(c.current.Commits.Values())
			c.broadcast(&ibfttypes.Message{
				Code:               ibfttypes.MsgCommit,
				Msg:                encodedSubject,
				ProposerCommitSeal: encodedCommitSeals,
			})
		}
	} else {
		c.broadcast(&ibfttypes.Message{
			Code: ibfttypes.MsgCommit,
			Msg:  encodedSubject,
		})
	}
}

func (c *core) handleCommit(msg *ibfttypes.Message, src istanbul.Validator) error {
	// Decode COMMIT message
	var commit *istanbul.Subject
	err := msg.Decode(&commit)
	if err != nil {
		log.Error("ibftConsensus: handleCommit Decodecommit  err", "no", c.currentView().Sequence, "round", c.currentView().Round, "self", c.Address().Hex())
		return istanbulcommon.ErrFailedDecodeCommit
	}

	log.Info("ibftConsensus: handleCommit info", "no", commit.View.Sequence,
		"round", commit.View.Round,
		"from", src.Address().Hex(),
		"hash", commit.Digest.Hex(),
		"self", c.Address().Hex())

	if err := c.checkMessage(ibfttypes.MsgCommit, commit.View); err != nil {
		log.Error("ibftConsensus: handleCommit checkMessage", "no", commit.View.Sequence,
			"round", commit.View.Round,
			"who", c.address.Hex(),
			"hash", commit.Digest.Hex(),
			"self", c.address.Hex(),
			"err", err.Error())
		return err
	}

	if err := c.verifyCommit(commit, src); err != nil {
		log.Error("ibftConsensus: handleCommit verifyCommit", "no", commit.View.Sequence, "round", commit.View.Round, "self", c.address.Hex(), "hash", commit.Digest.Hex(), "err", err.Error())
		return err
	}

	c.acceptCommit(msg, src)
	log.Info("ibftConsensus: handleCommit baseinfo", "no", commit.View.Sequence.Uint64(), "round", commit.View.Round, "from", src.Address().Hex(), "hash", commit.Digest.Hex(), "self", c.address.Hex())
	// Commit the proposal once we have enough COMMIT messages and we are not in the Committed state.
	//
	// If we already have a proposal, we may have chance to speed up the consensus process
	// by committing the proposal without PREPARE messages.

	if c.current.Commits.Size() >= c.QuorumSize() && c.IsProposer() {
		if c.commitHeight < commit.View.Sequence.Uint64() {
			if c.state.Cmp(ibfttypes.StateCommitted) < 0 {
				// Still need to call LockHash here since state can skip Prepared state and jump directly to the Committed state.
				log.Info("ibftConsensus: handleCommit proposer commit",
					"no", commit.View.Sequence,
					"round", commit.View.Round,
					"CommitsSize", c.current.Commits.Size(),
					"hash", commit.Digest.Hex(),
					"self", c.address.Hex(),
				)
				c.commitHeight = commit.View.Sequence.Uint64()
<<<<<<< HEAD
=======
				c.commitMsg = *msg
>>>>>>> 1028417a
				c.sendCommit()
				c.current.LockHash()
				c.commit()
				return nil
			} else {
<<<<<<< HEAD
				log.Info("ibftConsensus: handleCommit proposer commit > StateCommitted",
=======
				log.Error("ibftConsensus: handleCommit proposer commit > StateCommitted err",
>>>>>>> 1028417a
					"no", commit.View.Sequence,
					"round", commit.View.Round,
					"CommitsSize", c.current.Commits.Size(),
					"hash", commit.Digest.Hex(),
					"self", c.address.Hex(),
				)
<<<<<<< HEAD
			}
		} else {
			log.Error("ibftConsensus: handleCommit ErrProposerCommitted err", "no", c.currentView().Sequence, "round", c.currentView().Round, "self", c.Address().Hex(), "commitHeight", c.commitHeight)
=======
				return nil
			}
		} else {
			log.Error("ibftConsensus: handleCommit ErrProposerCommitted err", "no", c.currentView().Sequence, "round", c.currentView().Round, "self", c.Address().Hex(), "height", c.commitHeight)
>>>>>>> 1028417a
			return istanbulcommon.ErrProposerCommitted
		}
	}

	var commitseals []*ibfttypes.Message
	if c.valSet.IsProposer(src.Address()) {
		err = msg.DecodeCommitlist(&commitseals)
		if err != nil {
			log.Error("ibftConsensus: handleCommit DecodeRewardSeals err", "no", c.currentView().Sequence, "round", c.currentView().Round, "self", c.Address().Hex(), "err", err.Error())
			return istanbulcommon.ErrFailedDecodeCommit
		} else {
			log.Info("ibftConsensus: handleCommit DecodeRewardSeals ok")
		}
	} else {
		log.Error("ibftConsensus: handleCommit Decodecommit  ErrNotFromProposer err", "no", c.currentView().Sequence, "round", c.currentView().Round, "self", c.Address().Hex())
		return istanbulcommon.ErrNotFromProposer
	}

	if len(commitseals) >= c.QuorumSize() && c.state.Cmp(ibfttypes.StateCommitted) < 0 {
		// Still need to call LockHash here since state can skip Prepared state and jump directly to the Committed state.
		log.Info("ibftConsensus: handleCommit commit",
			"no", commit.View.Sequence,
			"round", commit.View.Round,
			"CommitsSize", c.current.Commits.Size(),
			"hash", commit.Digest.Hex(),
			"self", c.address.Hex(),
		)
		c.current.LockHash()
		c.commit()
	} else {
		log.Error("ibftConsensus: handleCommit len(commitseals) < c.QuorumSize() err", "no", c.currentView().Sequence, "round", c.currentView().Round, "self", c.Address().Hex())
		return istanbulcommon.ErrSmallThenQuorumSize
	}

	return nil
}

// verifyCommit verifies if the received COMMIT message is equivalent to our subject
func (c *core) verifyCommit(commit *istanbul.Subject, src istanbul.Validator) error {
	logger := c.logger.New("from", src, "state", c.state)

	sub := c.current.Subject()
	if !reflect.DeepEqual(commit, sub) {
		logger.Warn("Inconsistent subjects between commit and proposal", "expected", sub, "got", commit)
		return istanbulcommon.ErrInconsistentSubject
	}

	return nil
}

func (c *core) acceptCommit(msg *ibfttypes.Message, src istanbul.Validator) error {
	logger := c.logger.New("from", src, "state", c.state)

	// Add the COMMIT message to current round state
	if err := c.current.Commits.Add(msg); err != nil {
		logger.Error("Failed to record commit message", "msg", msg, "err", err)
		return err
	}

	return nil
}<|MERGE_RESOLUTION|>--- conflicted
+++ resolved
@@ -118,36 +118,22 @@
 					"self", c.address.Hex(),
 				)
 				c.commitHeight = commit.View.Sequence.Uint64()
-<<<<<<< HEAD
-=======
 				c.commitMsg = *msg
->>>>>>> 1028417a
 				c.sendCommit()
 				c.current.LockHash()
 				c.commit()
 				return nil
 			} else {
-<<<<<<< HEAD
-				log.Info("ibftConsensus: handleCommit proposer commit > StateCommitted",
-=======
 				log.Error("ibftConsensus: handleCommit proposer commit > StateCommitted err",
->>>>>>> 1028417a
 					"no", commit.View.Sequence,
 					"round", commit.View.Round,
 					"CommitsSize", c.current.Commits.Size(),
 					"hash", commit.Digest.Hex(),
 					"self", c.address.Hex(),
 				)
-<<<<<<< HEAD
-			}
-		} else {
-			log.Error("ibftConsensus: handleCommit ErrProposerCommitted err", "no", c.currentView().Sequence, "round", c.currentView().Round, "self", c.Address().Hex(), "commitHeight", c.commitHeight)
-=======
-				return nil
 			}
 		} else {
 			log.Error("ibftConsensus: handleCommit ErrProposerCommitted err", "no", c.currentView().Sequence, "round", c.currentView().Round, "self", c.Address().Hex(), "height", c.commitHeight)
->>>>>>> 1028417a
 			return istanbulcommon.ErrProposerCommitted
 		}
 	}
