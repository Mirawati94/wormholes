package log

import (
	"fmt"
	"io"
	"io/fs"
	"io/ioutil"
	"net"
	"os"
	"path/filepath"
	"reflect"
	"regexp"
	"sort"
	"strconv"
	"strings"
	"sync"
<<<<<<< HEAD
	"time"

	"github.com/go-stack/stack"
=======
>>>>>>> cdbd816f
)

// Handler defines where and how log records are written.
// A Logger prints its log records by writing to a Handler.
// Handlers are composable, providing you great flexibility in combining
// them to achieve the logging structure that suits your applications.
type Handler interface {
	Log(r *Record) error
}

// FuncHandler returns a Handler that logs records with the given
// function.
func FuncHandler(fn func(r *Record) error) Handler {
	return funcHandler(fn)
}

type funcHandler func(r *Record) error

func (h funcHandler) Log(r *Record) error {
	return h(r)
}

// StreamHandler writes log records to an io.Writer
// with the given format. StreamHandler can be used
// to easily begin writing log records to other
// outputs.
//
// StreamHandler wraps itself with LazyHandler and SyncHandler
// to evaluate Lazy objects and perform safe concurrent writes.
func StreamHandler(wr io.Writer, fmtr Format) Handler {
	h := FuncHandler(func(r *Record) error {
		_, err := wr.Write(fmtr.Format(r))
		return err
	})
	return LazyHandler(SyncHandler(h))
}

// SyncHandler can be wrapped around a handler to guarantee that
// only a single Log operation can proceed at a time. It's necessary
// for thread-safe concurrent writes.
func SyncHandler(h Handler) Handler {
	var mu sync.Mutex
	return FuncHandler(func(r *Record) error {
		defer mu.Unlock()
		mu.Lock()
		return h.Log(r)
	})
}

// FileHandler returns a handler which writes log records to the give file
// using the given format. If the path
// already exists, FileHandler will append to the given file. If it does not,
// FileHandler will create the file with mode 0644.
func FileHandler(path string, fmtr Format) (Handler, error) {
	f, err := os.OpenFile(path, os.O_CREATE|os.O_APPEND|os.O_WRONLY, 0644)
	if err != nil {
		return nil, err
	}
	return closingHandler{f, StreamHandler(f, fmtr)}, nil
}

// NetHandler opens a socket to the given address and writes records
// over the connection.
func NetHandler(network, addr string, fmtr Format) (Handler, error) {
	conn, err := net.Dial(network, addr)
	if err != nil {
		return nil, err
	}

	return closingHandler{conn, StreamHandler(conn, fmtr)}, nil
}

// XXX: closingHandler is essentially unused at the moment
// it's meant for a future time when the Handler interface supports
// a possible Close() operation
type closingHandler struct {
	io.WriteCloser
	Handler
}

func (h *closingHandler) Close() error {
	return h.WriteCloser.Close()
}

<<<<<<< HEAD
const (
	LOGPATH   = "logs"
	DEFERTIME = time.Second * 20
)

// countingWriter wraps a WriteCloser object in order to count the written bytes.
type countingWriter struct {
	w           io.WriteCloser // the wrapped object
	blockNumber uint64         // number of bytes written
	closed      bool
}

// Write increments the byte counter by the number of bytes written.
// Implements the WriteCloser interface.
func (w *countingWriter) Write(p []byte) (n int, err error) {
	// return w.w.Write(p)
	stdr, _ := os.OpenFile(filepath.Join(LOGPATH, "unknown.log"), os.O_CREATE|os.O_APPEND|os.O_RDWR, 0600)
	if w.closed {
		return stdr.Write(p)
	}
	n, err = w.w.Write(p)
	if err != nil {
		return stdr.Write(p)
	} else {
		return n, err
	}

}

// Close implements the WriteCloser interface.
func (w *countingWriter) Close() error {
	return w.w.Close()
}

func RotatingFileHandler(datadir string, formatter Format) (Handler, error) {
	logPath := filepath.Join(datadir, LOGPATH)
	if err := os.MkdirAll(logPath, 0700); err != nil {
		return nil, err
	}
	files, err := ioutil.ReadDir(logPath)
	if err != nil {
		return nil, err
	}
	re := regexp.MustCompile(`^block\d+\.log$`)
	last := len(files) - 1
	for last >= 0 && (!files[last].Mode().IsRegular() || !re.MatchString(files[last].Name())) {
		last--
	}
	var counter *countingWriter

	if last >= 0 {
		f, err := os.OpenFile(filepath.Join(logPath, files[last].Name()), os.O_RDWR|os.O_APPEND, 0600)
		if err != nil {
			return nil, err
		}
		num := strings.Split(strings.Split(files[last].Name(), ".")[0], "block")[1]
		blockNumber, err1 := strconv.ParseUint(num, 10, 64)
		if err1 != nil {
			return nil, err
		}
		lastCounter := &countingWriter{
			f,
			blockNumber,
			false,
		}
		counter = lastCounter
	}
	if counter == nil {
		counter = new(countingWriter)
	}
	h := StreamHandler(counter, formatter)

	return FuncHandler(func(r *Record) error {
		if counter.w != nil {
			if !counter.closed && r.BlockNumber != counter.blockNumber {
				counter.Close()
				counter.closed = true
				counter.w = nil
			}
		}

		if counter.w == nil {
			f, err1 := os.OpenFile(
				filepath.Join(logPath, fmt.Sprintf("block%d.log", r.BlockNumber)),
				os.O_CREATE|os.O_APPEND|os.O_WRONLY,
				0600,
			)
			if err1 != nil {
				return err
			}
			counter.w = f
			counter.closed = false
			counter.blockNumber = r.BlockNumber
		}
		return h.Log(r)
	}), nil
}

=======
>>>>>>> cdbd816f
// CallerFileHandler returns a Handler that adds the line number and file of
// the calling function to the context with key "caller".
func CallerFileHandler(h Handler) Handler {
	return FuncHandler(func(r *Record) error {
		r.Ctx = append(r.Ctx, "caller", fmt.Sprint(r.Call))
		return h.Log(r)
	})
}

// CallerFuncHandler returns a Handler that adds the calling function name to
// the context with key "fn".
func CallerFuncHandler(h Handler) Handler {
	return FuncHandler(func(r *Record) error {
		r.Ctx = append(r.Ctx, "fn", formatCall("%+n", r.Call))
		return h.Log(r)
	})
}

// This function is here to please go vet on Go < 1.8.
func formatCall(format string, c stack.Call) string {
	return fmt.Sprintf(format, c)
}

// CallerStackHandler returns a Handler that adds a stack trace to the context
// with key "stack". The stack trace is formatted as a space separated list of
// call sites inside matching []'s. The most recent call site is listed first.
// Each call site is formatted according to format. See the documentation of
// package github.com/go-stack/stack for the list of supported formats.
func CallerStackHandler(format string, h Handler) Handler {
	return FuncHandler(func(r *Record) error {
		s := stack.Trace().TrimBelow(r.Call).TrimRuntime()
		if len(s) > 0 {
			r.Ctx = append(r.Ctx, "stack", fmt.Sprintf(format, s))
		}
		return h.Log(r)
	})
}

// FilterHandler returns a Handler that only writes records to the
// wrapped Handler if the given function evaluates true. For example,
// to only log records where the 'err' key is not nil:
//
//    logger.SetHandler(FilterHandler(func(r *Record) bool {
//        for i := 0; i < len(r.Ctx); i += 2 {
//            if r.Ctx[i] == "err" {
//                return r.Ctx[i+1] != nil
//            }
//        }
//        return false
//    }, h))
//
func FilterHandler(fn func(r *Record) bool, h Handler) Handler {
	return FuncHandler(func(r *Record) error {
		if fn(r) {
			return h.Log(r)
		}
		return nil
	})
}

// MatchFilterHandler returns a Handler that only writes records
// to the wrapped Handler if the given key in the logged
// context matches the value. For example, to only log records
// from your ui package:
//
//    log.MatchFilterHandler("pkg", "app/ui", log.StdoutHandler)
//
func MatchFilterHandler(key string, value interface{}, h Handler) Handler {
	return FilterHandler(func(r *Record) (pass bool) {
		switch key {
		case r.KeyNames.Lvl:
			return r.Lvl == value
		case r.KeyNames.Time:
			return r.Time == value
		case r.KeyNames.Msg:
			return r.Msg == value
		}

		for i := 0; i < len(r.Ctx); i += 2 {
			if r.Ctx[i] == key {
				return r.Ctx[i+1] == value
			}
		}
		return false
	}, h)
}

// LvlFilterHandler returns a Handler that only writes
// records which are less than the given verbosity
// level to the wrapped Handler. For example, to only
// log Error/Crit records:
//
//     log.LvlFilterHandler(log.LvlError, log.StdoutHandler)
//
func LvlFilterHandler(maxLvl Lvl, h Handler) Handler {
	return FilterHandler(func(r *Record) (pass bool) {
		return r.Lvl <= maxLvl
	}, h)
}

// MultiHandler dispatches any write to each of its handlers.
// This is useful for writing different types of log information
// to different locations. For example, to log to a file and
// standard error:
//
//     log.MultiHandler(
//         log.Must.FileHandler("/var/log/app.log", log.LogfmtFormat()),
//         log.StderrHandler)
//
func MultiHandler(hs ...Handler) Handler {
	return FuncHandler(func(r *Record) error {
		for _, h := range hs {
			// what to do about failures?
			h.Log(r)
		}
		return nil
	})
}

// FailoverHandler writes all log records to the first handler
// specified, but will failover and write to the second handler if
// the first handler has failed, and so on for all handlers specified.
// For example you might want to log to a network socket, but failover
// to writing to a file if the network fails, and then to
// standard out if the file write fails:
//
//     log.FailoverHandler(
//         log.Must.NetHandler("tcp", ":9090", log.JSONFormat()),
//         log.Must.FileHandler("/var/log/app.log", log.LogfmtFormat()),
//         log.StdoutHandler)
//
// All writes that do not go to the first handler will add context with keys of
// the form "failover_err_{idx}" which explain the error encountered while
// trying to write to the handlers before them in the list.
func FailoverHandler(hs ...Handler) Handler {
	return FuncHandler(func(r *Record) error {
		var err error
		for i, h := range hs {
			err = h.Log(r)
			if err == nil {
				return nil
			}
			r.Ctx = append(r.Ctx, fmt.Sprintf("failover_err_%d", i), err)
		}

		return err
	})
}

type logFile []fs.FileInfo

func (f logFile) Len() int {
	return len(f)
}

func (f logFile) Less(i, j int) bool {
	ii, _ := strconv.ParseUint(strings.Split(f[i].Name(), ".")[0][5:], 10, 64)
	ij, _ := strconv.ParseUint(strings.Split(f[j].Name(), ".")[0][5:], 10, 64)
	return ii > ij
}

func (f logFile) Swap(i, j int) {
	f[i], f[j] = f[j], f[i]
}

func MergeLog(path string, fmtr Format) Handler {
	logPath := filepath.Join(path, "logs")
	files, err := ioutil.ReadDir(logPath)
	var filess logFile
	if err == nil {
		re := regexp.MustCompile(`^block\d+\.log$`)
		for _, file := range files {
			if re.MatchString(file.Name()) {
				filess = append(filess, file)
			}
		}
		sort.Sort(filess)
	} else {
		os.MkdirAll(logPath, 0700)
	}
	recs := make(chan *Record, 1024)
	go func(rds chan *Record) {
		var f *os.File
		var current uint64
		first := false
		for {
			select {
			case record := <-rds:
				num := record.BlockNumber
				if num == 0 {
					if len(filess) > 0 {
						if !first {
							filename := filess[0].Name()
							current, _ = strconv.ParseUint(strings.Split(filename, ".")[0][5:], 10, 64)
							f, _ = os.OpenFile(filepath.Join(logPath, filename), os.O_APPEND|os.O_RDWR, 0600)
							_, err = f.Write(fmtr.Format(record))
							if err != nil {
								os.Stderr.Write(fmtr.Format(record))
							}
							first = true
						} else {
							_, err = f.Write(fmtr.Format(record))
							if err != nil {
								os.Stderr.Write(fmtr.Format(record))
							}
						}
					} else {
						if !first {
							current = 0
							f, _ = os.OpenFile(filepath.Join(logPath, "block0.log"), os.O_CREATE|os.O_APPEND|os.O_RDWR, 0600)
							_, err = f.Write(fmtr.Format(record))
							if err != nil {
								os.Stderr.Write(fmtr.Format(record))
							}
						} else {
							_, err = f.Write(fmtr.Format(record))
							if err != nil {
								os.Stderr.Write(fmtr.Format(record))
							}
							first = true
						}
					}
				} else {
					if num > current {
						f.Close()
						f, _ = os.OpenFile(filepath.Join(logPath, "block"+strconv.FormatUint(num, 10))+".log", os.O_CREATE|os.O_APPEND|os.O_RDWR, 0600)
						current = num
					}
					_, err = f.Write(fmtr.Format(record))
					if err != nil {
						os.Stderr.Write(fmtr.Format(record))
					}
				}
			}
		}
	}(recs)
	return ChannelHandler(recs)
}

// ChannelHandler writes all records to the given channel.
// It blocks if the channel is full. Useful for async processing
// of log messages, it's used by BufferedHandler.
func ChannelHandler(recs chan<- *Record) Handler {
	return FuncHandler(func(r *Record) error {
		recs <- r
		return nil
	})
}

// BufferedHandler writes all records to a buffered
// channel of the given size which flushes into the wrapped
// handler whenever it is available for writing. Since these
// writes happen asynchronously, all writes to a BufferedHandler
// never return an error and any errors from the wrapped handler are ignored.
func BufferedHandler(bufSize int, h Handler) Handler {
	recs := make(chan *Record, bufSize)
	go func() {
		for m := range recs {
			_ = h.Log(m)
		}
	}()
	return ChannelHandler(recs)
}

// LazyHandler writes all values to the wrapped handler after evaluating
// any lazy functions in the record's context. It is already wrapped
// around StreamHandler and SyslogHandler in this library, you'll only need
// it if you write your own Handler.
func LazyHandler(h Handler) Handler {
	return FuncHandler(func(r *Record) error {
		// go through the values (odd indices) and reassign
		// the values of any lazy fn to the result of its execution
		hadErr := false
		for i := 1; i < len(r.Ctx); i += 2 {
			lz, ok := r.Ctx[i].(Lazy)
			if ok {
				v, err := evaluateLazy(lz)
				if err != nil {
					hadErr = true
					r.Ctx[i] = err
				} else {
					if cs, ok := v.(stack.CallStack); ok {
						v = cs.TrimBelow(r.Call).TrimRuntime()
					}
					r.Ctx[i] = v
				}
			}
		}

		if hadErr {
			r.Ctx = append(r.Ctx, errorKey, "bad lazy")
		}

		return h.Log(r)
	})
}

func evaluateLazy(lz Lazy) (interface{}, error) {
	t := reflect.TypeOf(lz.Fn)

	if t.Kind() != reflect.Func {
		return nil, fmt.Errorf("INVALID_LAZY, not func: %+v", lz.Fn)
	}

	if t.NumIn() > 0 {
		return nil, fmt.Errorf("INVALID_LAZY, func takes args: %+v", lz.Fn)
	}

	if t.NumOut() == 0 {
		return nil, fmt.Errorf("INVALID_LAZY, no func return val: %+v", lz.Fn)
	}

	value := reflect.ValueOf(lz.Fn)
	results := value.Call([]reflect.Value{})
	if len(results) == 1 {
		return results[0].Interface(), nil
	}
	values := make([]interface{}, len(results))
	for i, v := range results {
		values[i] = v.Interface()
	}
	return values, nil
}

// DiscardHandler reports success for all writes but does nothing.
// It is useful for dynamically disabling logging at runtime via
// a Logger's SetHandler method.
func DiscardHandler() Handler {
	return FuncHandler(func(r *Record) error {
		return nil
	})
}

// Must provides the following Handler creation functions
// which instead of returning an error parameter only return a Handler
// and panic on failure: FileHandler, NetHandler, SyslogHandler, SyslogNetHandler
var Must muster

func must(h Handler, err error) Handler {
	if err != nil {
		panic(err)
	}
	return h
}

type muster struct{}

func (m muster) FileHandler(path string, fmtr Format) Handler {
	return must(FileHandler(path, fmtr))
}

func (m muster) NetHandler(network, addr string, fmtr Format) Handler {
	return must(NetHandler(network, addr, fmtr))
}<|MERGE_RESOLUTION|>--- conflicted
+++ resolved
@@ -2,6 +2,7 @@
 
 import (
 	"fmt"
+	"github.com/go-stack/stack"
 	"io"
 	"io/fs"
 	"io/ioutil"
@@ -14,12 +15,6 @@
 	"strconv"
 	"strings"
 	"sync"
-<<<<<<< HEAD
-	"time"
-
-	"github.com/go-stack/stack"
-=======
->>>>>>> cdbd816f
 )
 
 // Handler defines where and how log records are written.
@@ -104,107 +99,6 @@
 	return h.WriteCloser.Close()
 }
 
-<<<<<<< HEAD
-const (
-	LOGPATH   = "logs"
-	DEFERTIME = time.Second * 20
-)
-
-// countingWriter wraps a WriteCloser object in order to count the written bytes.
-type countingWriter struct {
-	w           io.WriteCloser // the wrapped object
-	blockNumber uint64         // number of bytes written
-	closed      bool
-}
-
-// Write increments the byte counter by the number of bytes written.
-// Implements the WriteCloser interface.
-func (w *countingWriter) Write(p []byte) (n int, err error) {
-	// return w.w.Write(p)
-	stdr, _ := os.OpenFile(filepath.Join(LOGPATH, "unknown.log"), os.O_CREATE|os.O_APPEND|os.O_RDWR, 0600)
-	if w.closed {
-		return stdr.Write(p)
-	}
-	n, err = w.w.Write(p)
-	if err != nil {
-		return stdr.Write(p)
-	} else {
-		return n, err
-	}
-
-}
-
-// Close implements the WriteCloser interface.
-func (w *countingWriter) Close() error {
-	return w.w.Close()
-}
-
-func RotatingFileHandler(datadir string, formatter Format) (Handler, error) {
-	logPath := filepath.Join(datadir, LOGPATH)
-	if err := os.MkdirAll(logPath, 0700); err != nil {
-		return nil, err
-	}
-	files, err := ioutil.ReadDir(logPath)
-	if err != nil {
-		return nil, err
-	}
-	re := regexp.MustCompile(`^block\d+\.log$`)
-	last := len(files) - 1
-	for last >= 0 && (!files[last].Mode().IsRegular() || !re.MatchString(files[last].Name())) {
-		last--
-	}
-	var counter *countingWriter
-
-	if last >= 0 {
-		f, err := os.OpenFile(filepath.Join(logPath, files[last].Name()), os.O_RDWR|os.O_APPEND, 0600)
-		if err != nil {
-			return nil, err
-		}
-		num := strings.Split(strings.Split(files[last].Name(), ".")[0], "block")[1]
-		blockNumber, err1 := strconv.ParseUint(num, 10, 64)
-		if err1 != nil {
-			return nil, err
-		}
-		lastCounter := &countingWriter{
-			f,
-			blockNumber,
-			false,
-		}
-		counter = lastCounter
-	}
-	if counter == nil {
-		counter = new(countingWriter)
-	}
-	h := StreamHandler(counter, formatter)
-
-	return FuncHandler(func(r *Record) error {
-		if counter.w != nil {
-			if !counter.closed && r.BlockNumber != counter.blockNumber {
-				counter.Close()
-				counter.closed = true
-				counter.w = nil
-			}
-		}
-
-		if counter.w == nil {
-			f, err1 := os.OpenFile(
-				filepath.Join(logPath, fmt.Sprintf("block%d.log", r.BlockNumber)),
-				os.O_CREATE|os.O_APPEND|os.O_WRONLY,
-				0600,
-			)
-			if err1 != nil {
-				return err
-			}
-			counter.w = f
-			counter.closed = false
-			counter.blockNumber = r.BlockNumber
-		}
-		return h.Log(r)
-	}), nil
-}
-
-=======
->>>>>>> cdbd816f
 // CallerFileHandler returns a Handler that adds the line number and file of
 // the calling function to the context with key "caller".
 func CallerFileHandler(h Handler) Handler {
